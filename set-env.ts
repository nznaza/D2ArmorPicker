const writeFile = require("fs").writeFile;

<<<<<<< HEAD
const production = process.env.PRODUCTION === "1";
const beta_branch = process.env.BETA === "1";
const version = "2.3.1";
=======
const production = process.env.PRODUCTION === "1"
const beta_branch = process.env.BETA === "1"
const version = "2.3.2"
>>>>>>> 6fb58c26

// Configure Angular `environment.ts` file path
const targetPath = production
    ? "./src/environments/environment.prod.ts"
    : beta_branch
    ? "./src/environments/environment.prod.ts"
    : "./src/environments/environment.ts";
// Load node modules

require("dotenv").config({
    path: production ? ".env" : beta_branch ? ".env_beta" : ".env_dev",
});

const revision = require("child_process").execSync("git rev-parse --short HEAD").toString().trim();

var version_tag = production ? "" : beta_branch ? "-beta-" + revision : "-dev-" + revision;

const data = {
<<<<<<< HEAD
    version: version + version_tag,
    revision: revision,
    production: production,
    beta: beta_branch,
    apiKey: process.env.D2AP_BUNGIE_API_KEY,
    clientId: process.env.D2AP_BUNGIE_CLIENT_ID,
    client_secret: process.env.D2AP_BUNGIE_CLIENT_SECRET,
    nodeEnv: process.env.NODE_ENV,
    offlineMode: false,
    featureFlags: {
        enableModslotLimitation: process.env.D2AP_FEATURE_ENABLE_MODSLOT_LIMITATION == "1",
        enableZeroWaste: process.env.D2AP_FEATURE_ENABLE_ZERO_WASTE == "1",
    },
};
=======
  version: version + version_tag,
  revision: revision,
  production: production,
  beta: beta_branch,
  apiKey: process.env.D2AP_BUNGIE_API_KEY,
  clientId: process.env.D2AP_BUNGIE_CLIENT_ID,
  client_secret: process.env.D2AP_BUNGIE_CLIENT_SECRET,
  nodeEnv: process.env.NODE_ENV,
  offlineMode: false,
  featureFlags: {
    enableModslotLimitation: process.env.D2AP_FEATURE_ENABLE_MODSLOT_LIMITATION == "1",
    enableZeroWaste: process.env.D2AP_FEATURE_ENABLE_ZERO_WASTE == "1",
    enableGuardianGamesFeatures: process.env.D2AP_FEATURE_ENABLE_GUARDIAN_GAMES_FEATURES == "1",
  }
}

>>>>>>> 6fb58c26

// `environment.ts` file structure
const envConfigFile = `export const environment = ${JSON.stringify(data, null, 2)};`;
writeFile(targetPath, envConfigFile, (err: NodeJS.ErrnoException | null) => {
    if (err) {
        throw console.error(err);
    } else {
        console.log(`Angular environment.ts file generated correctly at ${targetPath} \n`);
    }
});<|MERGE_RESOLUTION|>--- conflicted
+++ resolved
@@ -1,25 +1,19 @@
 const writeFile = require("fs").writeFile;
 
-<<<<<<< HEAD
 const production = process.env.PRODUCTION === "1";
 const beta_branch = process.env.BETA === "1";
-const version = "2.3.1";
-=======
-const production = process.env.PRODUCTION === "1"
-const beta_branch = process.env.BETA === "1"
-const version = "2.3.2"
->>>>>>> 6fb58c26
+const version = "2.3.2";
 
 // Configure Angular `environment.ts` file path
 const targetPath = production
-    ? "./src/environments/environment.prod.ts"
-    : beta_branch
-    ? "./src/environments/environment.prod.ts"
-    : "./src/environments/environment.ts";
+  ? "./src/environments/environment.prod.ts"
+  : beta_branch
+  ? "./src/environments/environment.prod.ts"
+  : "./src/environments/environment.ts";
 // Load node modules
 
 require("dotenv").config({
-    path: production ? ".env" : beta_branch ? ".env_beta" : ".env_dev",
+  path: production ? ".env" : beta_branch ? ".env_beta" : ".env_dev",
 });
 
 const revision = require("child_process").execSync("git rev-parse --short HEAD").toString().trim();
@@ -27,22 +21,6 @@
 var version_tag = production ? "" : beta_branch ? "-beta-" + revision : "-dev-" + revision;
 
 const data = {
-<<<<<<< HEAD
-    version: version + version_tag,
-    revision: revision,
-    production: production,
-    beta: beta_branch,
-    apiKey: process.env.D2AP_BUNGIE_API_KEY,
-    clientId: process.env.D2AP_BUNGIE_CLIENT_ID,
-    client_secret: process.env.D2AP_BUNGIE_CLIENT_SECRET,
-    nodeEnv: process.env.NODE_ENV,
-    offlineMode: false,
-    featureFlags: {
-        enableModslotLimitation: process.env.D2AP_FEATURE_ENABLE_MODSLOT_LIMITATION == "1",
-        enableZeroWaste: process.env.D2AP_FEATURE_ENABLE_ZERO_WASTE == "1",
-    },
-};
-=======
   version: version + version_tag,
   revision: revision,
   production: production,
@@ -56,17 +34,15 @@
     enableModslotLimitation: process.env.D2AP_FEATURE_ENABLE_MODSLOT_LIMITATION == "1",
     enableZeroWaste: process.env.D2AP_FEATURE_ENABLE_ZERO_WASTE == "1",
     enableGuardianGamesFeatures: process.env.D2AP_FEATURE_ENABLE_GUARDIAN_GAMES_FEATURES == "1",
-  }
-}
-
->>>>>>> 6fb58c26
+  },
+};
 
 // `environment.ts` file structure
 const envConfigFile = `export const environment = ${JSON.stringify(data, null, 2)};`;
 writeFile(targetPath, envConfigFile, (err: NodeJS.ErrnoException | null) => {
-    if (err) {
-        throw console.error(err);
-    } else {
-        console.log(`Angular environment.ts file generated correctly at ${targetPath} \n`);
-    }
+  if (err) {
+    throw console.error(err);
+  } else {
+    console.log(`Angular environment.ts file generated correctly at ${targetPath} \n`);
+  }
 });