/*
 * Copyright (c) 2023 D2ArmorPicker by Mijago.
 *
 * This program is free software: you can redistribute it and/or modify
 * it under the terms of the GNU Affero General Public License as published
 * by the Free Software Foundation, either version 3 of the License, or
 * (at your option) any later version.
 *
 * This program is distributed in the hope that it will be useful,
 * but WITHOUT ANY WARRANTY; without even the implied warranty of
 * MERCHANTABILITY or FITNESS FOR A PARTICULAR PURPOSE.  See the
 * GNU Affero General Public License for more details.
 *
 * You should have received a copy of the GNU Affero General Public License
 * along with this program.  If not, see <http://www.gnu.org/licenses/>.
 */

import { Injectable } from "@angular/core";
import { DatabaseService } from "./database.service";
import { IManifestArmor } from "../data/types/IManifestArmor";
import { ConfigurationService } from "./configuration.service";
import { debounceTime } from "rxjs/operators";
import { BehaviorSubject, Observable, ReplaySubject, Subject } from "rxjs";
import { BuildConfiguration } from "../data/buildConfiguration";
import { ArmorPerkOrSlot, ArmorStat, STAT_MOD_VALUES, StatModifier } from "../data/enum/armor-stat";
import { StatusProviderService } from "./status-provider.service";
import { BungieApiService } from "./bungie-api.service";
import { AuthService } from "./auth.service";
import { ArmorSlot } from "../data/enum/armor-slot";
import { NavigationEnd, Router } from "@angular/router";
import { ResultDefinition } from "../components/authenticated-v2/results/results.component";
import {
  IInventoryArmor,
  InventoryArmorSource,
  isEqualItem,
  totalStats,
} from "../data/types/IInventoryArmor";
import { DestinyClass, ItemBindStatus, TierType } from "bungie-api-ts/destiny2";
import { IPermutatorArmorSet } from "../data/types/IPermutatorArmorSet";
import { getSkillTier, getStatSum, getWaste } from "./results-builder.worker";
import { IPermutatorArmor } from "../data/types/IPermutatorArmor";
import { FORCE_USE_NO_EXOTIC } from "../data/constants";
import { VendorsService } from "./vendors.service";

type info = {
  results: ResultDefinition[];
  totalResults: number;
  maximumPossibleTiers: number[];
  statCombo3x100: ArmorStat[][];
  statCombo4x100: ArmorStat[][];
  itemCount: number;
  totalTime: number;
};

export type ClassExoticInfo = {
  inInventory: boolean;
  inCollection: boolean;
  inVendor: boolean;
  item: IManifestArmor;
};

@Injectable({
  providedIn: "root",
})
export class InventoryService {
  /**
   * An Int32Array that holds all permutations for the currently selected class, before filters are applied.
   * It consists of N items of length 11:
   * helmetHash, gauntletHash, chestHash, legHash, mobility, resilience, recovery, discipline, intellect, strength, exoticHash
   * @private
   */
  private allArmorResults: ResultDefinition[] = [];
  private currentClass: DestinyClass = DestinyClass.Unknown;

  private _manifest: ReplaySubject<null>;
  public readonly manifest: Observable<null>;
  private _inventory: ReplaySubject<null>;
  public readonly inventory: Observable<null>;

  private _armorResults: BehaviorSubject<info>;
  public readonly armorResults: Observable<info>;

  private _calculationProgress: Subject<number> = new Subject<number>();
  public readonly calculationProgress: Observable<number> =
    this._calculationProgress.asObservable();

  private _config: BuildConfiguration = BuildConfiguration.buildEmptyConfiguration();
  private updatingResults: boolean = false;
  private workers: Worker[];

  private results: IPermutatorArmorSet[] = [];
  private totalPermutationCount = 0;
  private resultMaximumTiers: number[][] = [];
  private resultStatCombo3x100 = new Set<number>();
  private resultStatCombo4x100 = new Set<number>();
  private selectedExotics: IManifestArmor[] = [];
  private itemz: IInventoryArmor[] = [];
  private items: IPermutatorArmor[] = [];

  constructor(
    private db: DatabaseService,
    private config: ConfigurationService,
    private status: StatusProviderService,
    private api: BungieApiService,
    private auth: AuthService,
    private router: Router,
    private vendors: VendorsService
  ) {
    this._inventory = new ReplaySubject(1);
    this.inventory = this._inventory.asObservable();
    this._manifest = new ReplaySubject(1);
    this.manifest = this._manifest.asObservable();

    this._armorResults = new BehaviorSubject({
      results: this.allArmorResults,
    } as info);
    this.armorResults = this._armorResults.asObservable();

    this.workers = [];
    let dataAlreadyFetched = false;
    let isUpdating = false;

    // TODO: This gives a race condition on some parts.
    router.events.pipe(debounceTime(5)).subscribe(async (val) => {
      if (this.auth.refreshTokenExpired || !(await this.auth.autoRegenerateTokens())) {
        await this.auth.logout();
        return;
      }
      if (!auth.isAuthenticated()) return;

      if (val instanceof NavigationEnd) {
        this.killWorkers();
        this.clearResults();
        console.debug("Trigger refreshAll due to router.events");
        await this.refreshAll(!dataAlreadyFetched);
        dataAlreadyFetched = true;
      }
    });

    config.configuration.pipe(debounceTime(500)).subscribe(async (c) => {
      if (this.auth.refreshTokenExpired || !(await this.auth.autoRegenerateTokens())) {
        await this.auth.logout();
        return;
      }
      if (!auth.isAuthenticated()) return;

      this._config = c;

      isUpdating = true;
      console.debug("Trigger refreshAll due to config change");
      await this.refreshAll(!dataAlreadyFetched);
      dataAlreadyFetched = true;

      isUpdating = false;
    });
  }

  private clearResults() {
    this.allArmorResults = [];
    this._armorResults.next({
      results: this.allArmorResults,
      totalResults: 0,
      totalTime: 0,
      itemCount: 0,
      maximumPossibleTiers: [0, 0, 0, 0, 0, 0],
      statCombo3x100: [],
      statCombo4x100: [],
    });
  }

  shouldCalculateResults(): boolean {
    return this.router.url == "/";
  }

  private refreshing: boolean = false;

  async refreshAll(forceArmor: boolean = false, forceManifest = false) {
    if (this.refreshing) return;
    console.debug("Execute refreshAll");
    try {
      this.refreshing = true;
      let manifestUpdated = await this.updateManifest(forceManifest);
      let armorUpdated = await this.updateInventoryItems(manifestUpdated || forceArmor);
      this.updateVendorsAsync();

      await this.triggerArmorUpdateAndUpdateResults(armorUpdated);
    } finally {
      this.refreshing = false;
    }
  }

  private async triggerArmorUpdateAndUpdateResults(
    triggerInventoryUpdate: boolean = false,
    triggerResultsUpdate: boolean = true
  ) {
    // trigger armor update behaviour
    if (triggerInventoryUpdate) this._inventory.next(null);

    // Do not update results in Help and Cluster pages
    if (this.shouldCalculateResults()) {
      await this.updateResults();
    }
  }

  private updateVendorsAsync() {
    if (this.status.getStatus().updatingVendors) return;

    if (!this.vendors.isVendorCacheValid()) {
      this.status.modifyStatus((s) => (s.updatingVendors = true));
      this.vendors
        .updateVendorArmorItemsCache()
        .then((success) => {
          if (!success) return;
          this.triggerArmorUpdateAndUpdateResults(success, this._config.includeVendorRolls);
        })
        .finally(() => {
          this.status.modifyStatus((s) => (s.updatingVendors = false));
        });
    }
  }

<<<<<<< HEAD
  private killWorkers() {
    console.log("killing workers");
    this.workers.forEach((w) => {
      w.terminate();
    });
    this.workers = [];
=======
  private estimateCombinationsToBeChecked(
    helmets: IPermutatorArmor[],
    gauntlets: IPermutatorArmor[],
    chests: IPermutatorArmor[],
    legs: IPermutatorArmor[]
  ) {
    let totalCalculations = 0;
    const exoticHelmets = helmets.filter((d) => d.isExotic).length;
    const legendaryHelmets = helmets.length - exoticHelmets;
    const exoticGauntlets = gauntlets.filter((d) => d.isExotic).length;
    const legendaryGauntlets = gauntlets.length - exoticGauntlets;
    const exoticChests = chests.filter((d) => d.isExotic).length;
    const legendaryChests = chests.length - exoticChests;
    const exoticLegs = legs.filter((d) => d.isExotic).length;
    const legendaryLegs = legs.length - exoticLegs;

    totalCalculations += exoticHelmets * legendaryGauntlets * legendaryChests * legendaryLegs;
    totalCalculations += legendaryHelmets * exoticGauntlets * legendaryChests * legendaryLegs;
    totalCalculations += legendaryHelmets * legendaryGauntlets * exoticChests * legendaryLegs;
    totalCalculations += legendaryHelmets * legendaryGauntlets * legendaryChests * exoticLegs;
    totalCalculations += legendaryHelmets * legendaryGauntlets * legendaryChests * legendaryLegs;
    return totalCalculations;
>>>>>>> 4fb979e1
  }

  async updateResults(nthreads: number = 3) {
    this.clearResults();

    if (this.updatingResults) {
      console.warn("Called updateResults, but aborting, as it is already running.");
      return;
    }
    this.killWorkers();

    try {
      console.time("updateResults with WebWorker");
      this.updatingResults = true;
      this.status.modifyStatus((s) => (s.calculatingResults = true));
      let doneWorkerCount = 0;

      this.results = [];
      this.totalPermutationCount = 0;
      this.resultMaximumTiers = [];
      this.resultStatCombo3x100 = new Set<number>();
      this.resultStatCombo4x100 = new Set<number>();
      const startTime = Date.now();

      let config = this._config;
      this.selectedExotics = await Promise.all(
        config.selectedExotics
          .filter((hash) => hash != FORCE_USE_NO_EXOTIC)
          .map(
            async (hash) =>
              (await this.db.manifestArmor.where("hash").equals(hash).first()) as IManifestArmor
          )
      );
      this.selectedExotics = this.selectedExotics.filter((i) => !!i);

      this.itemz = (await this.db.inventoryArmor
        .where("clazz")
        .equals(config.characterClass)
        .distinct()
        .toArray()) as IInventoryArmor[];

      this.itemz = this.itemz
        // only armor :)
        .filter((item) => item.slot != ArmorSlot.ArmorSlotNone)
        // filter disabled items
        .filter((item) => config.disabledItems.indexOf(item.itemInstanceId) == -1)
        // filter collection/vendor rolls if not allowed
        .filter((item) => {
          switch (item.source) {
            case InventoryArmorSource.Collections:
              return config.includeCollectionRolls;
            case InventoryArmorSource.Vendor:
              return config.includeVendorRolls;
            default:
              return true;
          }
        })
        // filter the selected exotic right here
        .filter(
          (item) => config.selectedExotics.indexOf(FORCE_USE_NO_EXOTIC) == -1 || !item.isExotic
        )
        .filter(
          (item) =>
            this.selectedExotics.length != 1 ||
            this.selectedExotics[0].slot != item.slot ||
            this.selectedExotics[0].hash == item.hash
        )

        // config.OnlyUseMasterworkedExotics - only keep exotics that are masterworked
        .filter(
          (item) =>
            !config.onlyUseMasterworkedExotics ||
            !(item.rarity == TierType.Exotic && !item.masterworked)
        )

        // config.OnlyUseMasterworkedLegendaries - only keep legendaries that are masterworked
        .filter(
          (item) =>
            !config.onlyUseMasterworkedLegendaries ||
            !(item.rarity == TierType.Superior && !item.masterworked)
        )

        // non-legendaries and non-exotics
        .filter(
          (item) =>
            config.allowBlueArmorPieces ||
            item.rarity == TierType.Exotic ||
            item.rarity == TierType.Superior
        )
        // sunset armor
        .filter((item) => !config.ignoreSunsetArmor || !item.isSunset)
        // armor perks
        .filter((item) => {
          return (
            item.isExotic ||
            !config.armorPerks[item.slot].fixed ||
            config.armorPerks[item.slot].value == ArmorPerkOrSlot.None ||
            config.armorPerks[item.slot].value == item.perk
          );
        });
      // console.log(items.map(d => "id:'"+d.itemInstanceId+"'").join(" or "))

      // Remove collection items if they are in inventory
      this.itemz = this.itemz.filter((item) => {
        if (item.source === InventoryArmorSource.Inventory) return true;

        const purchasedItemInstance = this.itemz.find(
          (rhs) => rhs.source === InventoryArmorSource.Inventory && isEqualItem(item, rhs)
        );

        // If this item is a collection/vendor item, ignore it if the player
        // already has a real copy of the same item.
        return purchasedItemInstance === undefined;
      });

      this.items = this.itemz.map((armor) => {
        return {
          id: armor.id,
          hash: armor.hash,
          slot: armor.slot,
          clazz: armor.clazz,
          perk: armor.perk,
          isExotic: !!armor.isExotic,
          rarity: armor.rarity,
          isSunset: armor.isSunset,
          masterworked: armor.masterworked,
          mobility: armor.mobility,
          resilience: armor.resilience,
          recovery: armor.recovery,
          discipline: armor.discipline,
          intellect: armor.intellect,
          strength: armor.strength,
          source: armor.source,
        } as IPermutatorArmor;
      });

      const estimatedCalculations = this.estimateCombinationsToBeChecked(
        items.filter((d) => d.slot == ArmorSlot.ArmorSlotHelmet),
        items.filter((d) => d.slot == ArmorSlot.ArmorSlotGauntlet),
        items.filter((d) => d.slot == ArmorSlot.ArmorSlotChest),
        items.filter((d) => d.slot == ArmorSlot.ArmorSlotLegs)
      );
      const minimumCalculationPerThread = 5e4;
      const maximumCalculationPerThread = 2.5e5;
      const nthreads = Math.max(
        3, // Enforce a minimum of 3 threads
        Math.min(
          Math.max(1, Math.ceil(estimatedCalculations / minimumCalculationPerThread)),
          Math.ceil(estimatedCalculations / maximumCalculationPerThread),
          navigator.hardwareConcurrency || 3, // limit it to the amount of cores, if not accessible then 3
          20 // limit it to a maximum of 20 threads
        )
      );

      console.log("nthreads for calculation", nthreads);

      // Values to calculate ETA
      const threadCalculationAmountArr = [...Array(nthreads).keys()].map(() => 0);
      const threadCalculationDoneArr = [...Array(nthreads).keys()].map(() => 0);
      let oldProgressValue = 0;

      // Improve per thread performance by shuffling the inventory
      // sorting is a naive aproach that can be optimized
      // in my test is better than the default order from the db
      this.items = this.items.sort((a, b) => totalStats(b) - totalStats(a));
      this._calculationProgress.next(0);

      for (let n = 0; n < nthreads; n++) {
        this.workers[n] = new Worker(new URL("./results-builder.worker", import.meta.url), {
          name: n.toString(),
        });
        this.workers[n].onmessage = async (ev) => {
          let data = ev.data;
          threadCalculationDoneArr[n] = data.checkedCalculations;
          threadCalculationAmountArr[n] = data.estimatedCalculations;
          const sumTotal = threadCalculationAmountArr.reduce((a, b) => a + b, 0);
          const sumDone = threadCalculationDoneArr.reduce((a, b) => a + b, 0);

          if (
            threadCalculationDoneArr[0] > 0 &&
            threadCalculationDoneArr[1] > 0 &&
            threadCalculationDoneArr[2] > 0
          ) {
            const newProgress = (sumDone / sumTotal) * 100;
            if (newProgress > oldProgressValue + 0.25) {
              oldProgressValue = newProgress;
              this._calculationProgress.next(newProgress);
            }
          }
          if (data.runtime == null) return;

          this.results.push(...(data.results as IPermutatorArmorSet[]));
          if (data.done == true) {
            doneWorkerCount++;
            this.totalPermutationCount += data.stats.permutationCount;
            this.resultMaximumTiers.push(data.runtime.maximumPossibleTiers);
            for (let elem of data.runtime.statCombo3x100) this.resultStatCombo3x100.add(elem);
            for (let elem of data.runtime.statCombo4x100) this.resultStatCombo4x100.add(elem);
          }
          if (data.done == true && doneWorkerCount == nthreads) {
            this.status.modifyStatus((s) => (s.calculatingResults = false));
            this._calculationProgress.next(0);
            this.updatingResults = false;

            let endResults = [];

            for (let armorSet of this.results) {
              let items = armorSet.armor.map((x) =>
                this.itemz.find((y) => y.id == x)
              ) as IInventoryArmor[];
              let exotic = items.find((x) => x.isExotic);
              let v = {
                exotic:
                  exotic == null
                    ? []
                    : [
                        {
                          icon: exotic?.icon,
                          watermark: exotic?.watermarkIcon,
                          name: exotic?.name,
                          hash: exotic?.hash,
                        },
                      ],
                artifice: armorSet.usedArtifice,
                modCount: armorSet.usedMods.length,
                modCost: armorSet.usedMods.reduce(
                  (p, d: StatModifier) => p + STAT_MOD_VALUES[d][2],
                  0
                ),
                mods: armorSet.usedMods,
                stats: armorSet.statsWithMods,
                statsNoMods: armorSet.statsWithoutMods,
                tiers: getSkillTier(armorSet.statsWithMods),
                waste: getWaste(armorSet.statsWithMods),
                items: items.reduce(
                  (p: any, instance) => {
                    p[instance.slot - 1].push({
                      energyLevel: instance.energyLevel,
                      hash: instance.hash,
                      itemInstanceId: instance.itemInstanceId,
                      name: instance.name,
                      exotic: !!instance.isExotic,
                      masterworked: instance.masterworked,
                      mayBeBugged: instance.mayBeBugged,
                      slot: instance.slot,
                      perk: instance.perk,
                      transferState: 0, // TRANSFER_NONE
                      stats: [
                        instance.mobility,
                        instance.resilience,
                        instance.recovery,
                        instance.discipline,
                        instance.intellect,
                        instance.strength,
                      ],
                      source: instance.source,
                    });
                    return p;
                  },
                  [[], [], [], []]
                ),
                classItem: armorSet.classItemPerk,
                usesCollectionRoll: items.some(
                  (y) => y.source === InventoryArmorSource.Collections
                ),
                usesVendorRoll: items.some((y) => y.source === InventoryArmorSource.Vendor),
              } as unknown as ResultDefinition;
              endResults.push(v);
            }

            console.debug("endResults", endResults);

            this._armorResults.next({
              results: endResults,
              totalResults: this.totalPermutationCount, // Total amount of results, differs from the real amount if the memory save setting is active
              itemCount: data.stats.itemCount,
              totalTime: Date.now() - startTime,
              maximumPossibleTiers: this.resultMaximumTiers
                .reduce(
                  (p, v) => {
                    for (let k = 0; k < 6; k++) if (p[k] < v[k]) p[k] = v[k];
                    return p;
                  },
                  [0, 0, 0, 0, 0, 0]
                )
                .map((k) => Math.floor(Math.min(100, k) / 10)),
              statCombo3x100:
                Array.from(this.resultStatCombo3x100 as Set<number>).map((d: number) => {
                  let r: ArmorStat[] = [];
                  for (let n = 0; n < 6; n++) if ((d & (1 << n)) > 0) r.push(n);
                  return r;
                }) || [],
              statCombo4x100:
                Array.from(this.resultStatCombo4x100 as Set<number>).map((d: number) => {
                  let r = [];
                  for (let n = 0; n < 6; n++) if ((d & (1 << n)) > 0) r.push(n);
                  return r;
                }, []) || [],
            });
            console.log(ev.origin);
            console.timeEnd("updateResults with WebWorker");
            this.workers[n].terminate();
          } else if (data.done == true && doneWorkerCount != nthreads) this.workers[n].terminate();
        };
        this.workers[n].onerror = (ev) => {
          this.workers[n].terminate();
        };

        this.workers[n].postMessage({
          currentClass: this.currentClass,
          config: this._config,
          threadSplit: {
            count: nthreads,
            current: n,
          },
          items: this.items,
          selectedExotics: this.selectedExotics,
        });
      }
    } finally {
    }
  }

  async getItemCountForClass(clazz: DestinyClass, slot?: ArmorSlot) {
    let pieces = await this.db.inventoryArmor.where("clazz").equals(clazz).toArray();
    if (!!slot) pieces = pieces.filter((i) => i.slot == slot);
    //if (!this._config.includeVendorRolls) pieces = pieces.filter((i) => i.source != InventoryArmorSource.Vendor);
    //if (!this._config.includeCollectionRolls) pieces = pieces.filter((i) => i.source != InventoryArmorSource.Collections);
    pieces = pieces.filter((i) => i.source == InventoryArmorSource.Inventory);
    return pieces.length;
  }

  async getExoticsForClass(clazz: DestinyClass, slot?: ArmorSlot): Promise<ClassExoticInfo[]> {
    let inventory = await this.db.inventoryArmor.where("isExotic").equals(1).toArray();
    inventory = inventory.filter(
      (d) => d.clazz == (clazz as any) && d.armor2 && (!slot || d.slot == slot)
    );

    let exotics = await this.db.manifestArmor.where("isExotic").equals(1).toArray();
    exotics = exotics.filter(
      (d) => d.clazz == (clazz as any) && d.armor2 && (!slot || d.slot == slot)
    );

    return exotics.map((ex) => {
      const instances = inventory.filter((i) => i.hash == ex.hash);
      return {
        item: ex,
        inCollection:
          instances.find((i) => i.source === InventoryArmorSource.Collections) !== undefined,
        inInventory:
          instances.find((i) => i.source === InventoryArmorSource.Inventory) !== undefined,
        inVendor: instances.find((i) => i.source === InventoryArmorSource.Vendor) !== undefined,
      };
    });
  }

  async updateManifest(force: boolean = false): Promise<boolean> {
    if (this.status.getStatus().updatingManifest) {
      console.error("Already updating the manifest - abort");
      return false;
    }

    console.debug("updateManifest", "Set s.updatingManifest = true");
    this.status.modifyStatus((s) => (s.updatingManifest = true));
    console.debug("updateManifest", "Call this.api.updateManifest(force) with force=" + force);
    let r = await this.api.updateManifest(force);
    console.debug("updateManifest", "Result is ", r);
    if (!!r) this._manifest.next(null);

    console.debug("updateManifest", "Set s.updatingManifest = false");
    this.status.modifyStatus((s) => (s.updatingManifest = false));
    return !!r;
  }

  async updateInventoryItems(force: boolean = false, errorLoop = 0): Promise<boolean> {
    console.debug("updateManifest", "Set s.updatingInventory = true");
    this.status.modifyStatus((s) => (s.updatingInventory = true));

    try {
      let r = await this.api.updateArmorItems(force);
      console.debug("updateManifest", "Result is ", r);
      console.debug("updateManifest", "Set s.updatingInventory = false");
      this.status.modifyStatus((s) => (s.updatingInventory = false));
      return !!r;
    } catch (e) {
      // After three tries, call it a day.
      if (errorLoop > 3) {
        alert(
          "You encountered a strange error with the inventory update. Please log out and log in again. If that does not fix it, please message Mijago."
        );
        return false;
      }

      this.status.modifyStatus((s) => (s.updatingInventory = false));
      console.error(e);
      console.warn("Automatically re-fetching manifest");
      await this.updateManifest(true);
      return await this.updateInventoryItems(true, errorLoop++);
    }
  }
}<|MERGE_RESOLUTION|>--- conflicted
+++ resolved
@@ -219,14 +219,14 @@
     }
   }
 
-<<<<<<< HEAD
   private killWorkers() {
     console.log("killing workers");
     this.workers.forEach((w) => {
       w.terminate();
     });
     this.workers = [];
-=======
+  }
+
   private estimateCombinationsToBeChecked(
     helmets: IPermutatorArmor[],
     gauntlets: IPermutatorArmor[],
@@ -249,7 +249,6 @@
     totalCalculations += legendaryHelmets * legendaryGauntlets * legendaryChests * exoticLegs;
     totalCalculations += legendaryHelmets * legendaryGauntlets * legendaryChests * legendaryLegs;
     return totalCalculations;
->>>>>>> 4fb979e1
   }
 
   async updateResults(nthreads: number = 3) {
@@ -387,10 +386,10 @@
       });
 
       const estimatedCalculations = this.estimateCombinationsToBeChecked(
-        items.filter((d) => d.slot == ArmorSlot.ArmorSlotHelmet),
-        items.filter((d) => d.slot == ArmorSlot.ArmorSlotGauntlet),
-        items.filter((d) => d.slot == ArmorSlot.ArmorSlotChest),
-        items.filter((d) => d.slot == ArmorSlot.ArmorSlotLegs)
+        this.items.filter((d) => d.slot == ArmorSlot.ArmorSlotHelmet),
+        this.items.filter((d) => d.slot == ArmorSlot.ArmorSlotGauntlet),
+        this.items.filter((d) => d.slot == ArmorSlot.ArmorSlotChest),
+        this.items.filter((d) => d.slot == ArmorSlot.ArmorSlotLegs)
       );
       const minimumCalculationPerThread = 5e4;
       const maximumCalculationPerThread = 2.5e5;
