/*
 * Copyright (c) 2023 D2ArmorPicker by Mijago.
 *
 * This program is free software: you can redistribute it and/or modify
 * it under the terms of the GNU Affero General Public License as published
 * by the Free Software Foundation, either version 3 of the License, or
 * (at your option) any later version.
 *
 * This program is distributed in the hope that it will be useful,
 * but WITHOUT ANY WARRANTY; without even the implied warranty of
 * MERCHANTABILITY or FITNESS FOR A PARTICULAR PURPOSE.  See the
 * GNU Affero General Public License for more details.
 *
 * You should have received a copy of the GNU Affero General Public License
 * along with this program.  If not, see <http://www.gnu.org/licenses/>.
 */

import { Injectable } from "@angular/core";
import { DatabaseService } from "./database.service";
import { IManifestArmor } from "../data/types/IManifestArmor";
import { ConfigurationService } from "./configuration.service";
import { debounceTime } from "rxjs/operators";
import { BehaviorSubject, Observable, ReplaySubject, Subject } from "rxjs";
import { BuildConfiguration } from "../data/buildConfiguration";
import { ArmorPerkOrSlot, ArmorStat, STAT_MOD_VALUES, StatModifier } from "../data/enum/armor-stat";
import { StatusProviderService } from "./status-provider.service";
import { BungieApiService } from "./bungie-api.service";
import { AuthService } from "./auth.service";
import { ArmorSlot } from "../data/enum/armor-slot";
import { NavigationEnd, Router } from "@angular/router";
import { ResultDefinition } from "../components/authenticated-v2/results/results.component";
import {
  IInventoryArmor,
  InventoryArmorSource,
  isEqualItem,
  totalStats,
} from "../data/types/IInventoryArmor";
import { DestinyClass, TierType } from "bungie-api-ts/destiny2";
import { IPermutatorArmorSet } from "../data/types/IPermutatorArmorSet";
import { getSkillTier, getWaste } from "./results-builder.worker";
import { IPermutatorArmor } from "../data/types/IPermutatorArmor";
import { FORCE_USE_ANY_EXOTIC, FORCE_USE_NO_EXOTIC } from "../data/constants";
import { VendorsService } from "./vendors.service";
import { ModOptimizationStrategy } from "../data/enum/mod-optimization-strategy";

type info = {
  results: ResultDefinition[];
  totalResults: number;
  maximumPossibleTiers: number[];
  statCombo3x100: ArmorStat[][];
  statCombo4x100: ArmorStat[][];
  itemCount: number;
  totalTime: number;
};

export type ClassExoticInfo = {
  inInventory: boolean;
  inCollection: boolean;
  inVendor: boolean;
  item: IManifestArmor;
};

@Injectable({
  providedIn: "root",
})
export class InventoryService {
  /**
   * An Int32Array that holds all permutations for the currently selected class, before filters are applied.
   * It consists of N items of length 11:
   * helmetHash, gauntletHash, chestHash, legHash, mobility, resilience, recovery, discipline, intellect, strength, exoticHash
   * @private
   */
  private allArmorResults: ResultDefinition[] = [];
  private currentClass: DestinyClass = DestinyClass.Unknown;

  private _manifest: ReplaySubject<null>;
  public readonly manifest: Observable<null>;
  private _inventory: ReplaySubject<null>;
  public readonly inventory: Observable<null>;

  private _armorResults: BehaviorSubject<info>;
  public readonly armorResults: Observable<info>;

  private _calculationProgress: Subject<number> = new Subject<number>();
  public readonly calculationProgress: Observable<number> =
    this._calculationProgress.asObservable();

  private _config: BuildConfiguration = BuildConfiguration.buildEmptyConfiguration();
  private workers: Worker[];

  private results: IPermutatorArmorSet[] = [];
  private totalPermutationCount = 0;
  private resultMaximumTiers: number[][] = [];
  private resultStatCombo3x100 = new Set<number>();
  private resultStatCombo4x100 = new Set<number>();
  private selectedExotics: IManifestArmor[] = [];
  private itemz: IInventoryArmor[] = [];
  private items: IPermutatorArmor[] = [];
  private endResults: ResultDefinition[] = [];

  constructor(
    private db: DatabaseService,
    private config: ConfigurationService,
    private status: StatusProviderService,
    private api: BungieApiService,
    private auth: AuthService,
    private router: Router,
    private vendors: VendorsService
  ) {
    this._inventory = new ReplaySubject(1);
    this.inventory = this._inventory.asObservable();
    this._manifest = new ReplaySubject(1);
    this.manifest = this._manifest.asObservable();

    this._armorResults = new BehaviorSubject({
      results: this.allArmorResults,
    } as info);
    this.armorResults = this._armorResults.asObservable();

    this.workers = [];
    let dataAlreadyFetched = false;
    let isUpdating = false;

    // TODO: This gives a race condition on some parts.
    router.events.pipe(debounceTime(5)).subscribe(async (val) => {
      if (this.auth.refreshTokenExpired || !(await this.auth.autoRegenerateTokens())) {
        await this.auth.logout();
        return;
      }
      if (!auth.isAuthenticated()) return;

      if (val instanceof NavigationEnd) {
        this.killWorkers();
        this.clearResults();
        console.debug("Trigger refreshAll due to router.events");
        await this.refreshAll(!dataAlreadyFetched);
        dataAlreadyFetched = true;
      }
    });

    config.configuration.pipe(debounceTime(500)).subscribe(async (c) => {
      if (this.auth.refreshTokenExpired || !(await this.auth.autoRegenerateTokens())) {
        await this.auth.logout();
        return;
      }
      if (!auth.isAuthenticated()) return;

      this._config = c;

      isUpdating = true;
      console.debug("Trigger refreshAll due to config change");
      await this.refreshAll(!dataAlreadyFetched);
      dataAlreadyFetched = true;

      isUpdating = false;
    });
  }

  private clearResults() {
    this.allArmorResults = [];
    this._armorResults.next({
      results: this.allArmorResults,
      totalResults: 0,
      totalTime: 0,
      itemCount: 0,
      maximumPossibleTiers: [0, 0, 0, 0, 0, 0],
      statCombo3x100: [],
      statCombo4x100: [],
    });
  }

  shouldCalculateResults(): boolean {
    return this.router.url == "/";
  }

  private refreshing: boolean = false;

  async refreshAll(forceArmor: boolean = false, forceManifest = false) {
    if (this.refreshing) return;
    console.debug("Execute refreshAll");
    try {
      this.refreshing = true;
      let manifestUpdated = await this.updateManifest(forceManifest);
      let armorUpdated = await this.updateInventoryItems(manifestUpdated || forceArmor);
      this.updateVendorsAsync();

      await this.triggerArmorUpdateAndUpdateResults(armorUpdated);
    } finally {
      this.refreshing = false;
    }
  }

  private async triggerArmorUpdateAndUpdateResults(
    triggerInventoryUpdate: boolean = false,
    triggerResultsUpdate: boolean = true
  ) {
    // trigger armor update behaviour
    if (triggerInventoryUpdate) this._inventory.next(null);

    // Do not update results in Help and Cluster pages
    if (this.shouldCalculateResults()) {
      await this.updateResults();
    }
  }

  private updateVendorsAsync() {
    if (this.status.getStatus().updatingVendors) return;

    if (!this.vendors.isVendorCacheValid()) {
      this.status.modifyStatus((s) => (s.updatingVendors = true));
      this.vendors
        .updateVendorArmorItemsCache()
        .then((success) => {
          if (!success) return;
          this.triggerArmorUpdateAndUpdateResults(success, this._config.includeVendorRolls);
        })
        .finally(() => {
          this.status.modifyStatus((s) => (s.updatingVendors = false));
        });
    }
  }

  private killWorkers() {
    console.log("killing workers");
    this.workers.forEach((w) => {
      w.terminate();
    });
    this.workers = [];
  }

  private estimateCombinationsToBeChecked(
    helmets: IPermutatorArmor[],
    gauntlets: IPermutatorArmor[],
    chests: IPermutatorArmor[],
    legs: IPermutatorArmor[]
  ) {
    let totalCalculations = 0;
    const exoticHelmets = helmets.filter((d) => d.isExotic).length;
    const legendaryHelmets = helmets.length - exoticHelmets;
    const exoticGauntlets = gauntlets.filter((d) => d.isExotic).length;
    const legendaryGauntlets = gauntlets.length - exoticGauntlets;
    const exoticChests = chests.filter((d) => d.isExotic).length;
    const legendaryChests = chests.length - exoticChests;
    const exoticLegs = legs.filter((d) => d.isExotic).length;
    const legendaryLegs = legs.length - exoticLegs;

    totalCalculations += exoticHelmets * legendaryGauntlets * legendaryChests * legendaryLegs;
    totalCalculations += legendaryHelmets * exoticGauntlets * legendaryChests * legendaryLegs;
    totalCalculations += legendaryHelmets * legendaryGauntlets * exoticChests * legendaryLegs;
    totalCalculations += legendaryHelmets * legendaryGauntlets * legendaryChests * exoticLegs;
    totalCalculations += legendaryHelmets * legendaryGauntlets * legendaryChests * legendaryLegs;
    return totalCalculations;
  }

  async updateResults(nthreads: number = 3) {
    this.clearResults();
    this.killWorkers();

    try {
      console.time("updateResults with WebWorker");
      this.status.modifyStatus((s) => (s.calculatingResults = true));
      let doneWorkerCount = 0;

      this.results = [];
      this.totalPermutationCount = 0;
      this.resultMaximumTiers = [];
      this.resultStatCombo3x100 = new Set<number>();
      this.resultStatCombo4x100 = new Set<number>();
      const startTime = Date.now();

      let config = this._config;
      this.selectedExotics = await Promise.all(
        config.selectedExotics
          .filter((hash) => hash != FORCE_USE_NO_EXOTIC)
          .map(
            async (hash) =>
              (await this.db.manifestArmor.where("hash").equals(hash).first()) as IManifestArmor
          )
      );
      this.selectedExotics = this.selectedExotics.filter((i) => !!i);

      this.itemz = (await this.db.inventoryArmor
        .where("clazz")
        .equals(config.characterClass)
        .distinct()
        .toArray()) as IInventoryArmor[];

      this.itemz = this.itemz
        // only armor :)
        .filter((item) => item.slot != ArmorSlot.ArmorSlotNone)
        // filter disabled items
        .filter((item) => config.disabledItems.indexOf(item.itemInstanceId) == -1)
        // filter collection/vendor rolls if not allowed
        .filter((item) => {
          switch (item.source) {
            case InventoryArmorSource.Collections:
              return config.includeCollectionRolls;
            case InventoryArmorSource.Vendor:
              return config.includeVendorRolls;
            default:
              return true;
          }
        })
        // filter the selected exotic right here
        .filter(
          (item) =>
            !item.isExotic ||
            (config.selectedExotics.indexOf(FORCE_USE_NO_EXOTIC) == -1 &&
              config.selectedExotics.indexOf(item.hash) != -1) ||
            config.selectedExotics.indexOf(FORCE_USE_ANY_EXOTIC) != -1
        )
        .filter(
          (item) =>
            this.selectedExotics.length != 1 ||
            this.selectedExotics[0].slot != item.slot ||
            this.selectedExotics[0].hash == item.hash
        )

        // config.OnlyUseMasterworkedExotics - only keep exotics that are masterworked
        .filter(
          (item) =>
            !config.onlyUseMasterworkedExotics ||
            !(item.rarity == TierType.Exotic && !item.masterworked)
        )

        // config.OnlyUseMasterworkedLegendaries - only keep legendaries that are masterworked
        .filter(
          (item) =>
            !config.onlyUseMasterworkedLegendaries ||
            !(item.rarity == TierType.Superior && !item.masterworked)
        )

        // non-legendaries and non-exotics
        .filter(
          (item) =>
            config.allowBlueArmorPieces ||
            item.rarity == TierType.Exotic ||
            item.rarity == TierType.Superior
        )
        // sunset armor
        .filter((item) => !config.ignoreSunsetArmor || !item.isSunset)
        // armor perks
        .filter((item) => {
          return (
            item.isExotic ||
            !config.armorPerks[item.slot].fixed ||
            config.armorPerks[item.slot].value == ArmorPerkOrSlot.None ||
            config.armorPerks[item.slot].value == item.perk
          );
        });
      // console.log(items.map(d => "id:'"+d.itemInstanceId+"'").join(" or "))

      // Remove collection items if they are in inventory
      this.itemz = this.itemz.filter((item) => {
        if (item.source === InventoryArmorSource.Inventory) return true;

        const purchasedItemInstance = this.itemz.find(
          (rhs) => rhs.source === InventoryArmorSource.Inventory && isEqualItem(item, rhs)
        );

        // If this item is a collection/vendor item, ignore it if the player
        // already has a real copy of the same item.
        return purchasedItemInstance === undefined;
      });

      this.items = this.itemz.map((armor) => {
        return {
          id: armor.id,
          hash: armor.hash,
          slot: armor.slot,
          clazz: armor.clazz,
          perk: armor.perk,
          isExotic: !!armor.isExotic,
          rarity: armor.rarity,
          isSunset: armor.isSunset,
          masterworked: armor.masterworked,
          mobility: armor.mobility,
          resilience: armor.resilience,
          recovery: armor.recovery,
          discipline: armor.discipline,
          intellect: armor.intellect,
          strength: armor.strength,
          source: armor.source,
        } as IPermutatorArmor;
      });

      nthreads = this.estimateRequiredThreads();

      console.log("nthreads for calculation", nthreads);

      // Values to calculate ETA
      const threadCalculationAmountArr = [...Array(nthreads).keys()].map(() => 0);
      const threadCalculationDoneArr = [...Array(nthreads).keys()].map(() => 0);
      let oldProgressValue = 0;

      // Improve per thread performance by shuffling the inventory
      // sorting is a naive aproach that can be optimized
      // in my test is better than the default order from the db
      this.items = this.items.sort((a, b) => totalStats(b) - totalStats(a));
      this._calculationProgress.next(0);

      for (let n = 0; n < nthreads; n++) {
        this.workers[n] = new Worker(new URL("./results-builder.worker", import.meta.url), {
          name: n.toString(),
        });
        this.workers[n].onmessage = async (ev) => {
          let data = ev.data;
          threadCalculationDoneArr[n] = data.checkedCalculations;
          threadCalculationAmountArr[n] = data.estimatedCalculations;
          const sumTotal = threadCalculationAmountArr.reduce((a, b) => a + b, 0);
          const sumDone = threadCalculationDoneArr.reduce((a, b) => a + b, 0);

          if (
            threadCalculationDoneArr[0] > 0 &&
            threadCalculationDoneArr[1] > 0 &&
            threadCalculationDoneArr[2] > 0
          ) {
            const newProgress = (sumDone / sumTotal) * 100;
            if (newProgress > oldProgressValue + 0.25) {
              oldProgressValue = newProgress;
              this._calculationProgress.next(newProgress);
            }
          }
          if (data.runtime == null) return;

          this.results.push(...(data.results as IPermutatorArmorSet[]));
          if (data.done == true) {
            doneWorkerCount++;
            this.totalPermutationCount += data.stats.permutationCount;
            this.resultMaximumTiers.push(data.runtime.maximumPossibleTiers);
            for (let elem of data.runtime.statCombo3x100) this.resultStatCombo3x100.add(elem);
            for (let elem of data.runtime.statCombo4x100) this.resultStatCombo4x100.add(elem);
          }
          if (data.done == true && doneWorkerCount == nthreads) {
            this.status.modifyStatus((s) => (s.calculatingResults = false));
            this._calculationProgress.next(0);

<<<<<<< HEAD
            let endResults = [];
            let permutationHashes = new Map<bigint, number>();
            let permutationSlots = new Set(
              results
                .flatMap((a) => a.armor.map((x) => itemz.find((y) => y.id == x)))
                .filter((a) => a !== undefined)
                .filter((a) => a!.isExotic)
                .map((a) => a!.slot)
            );
=======
            this.endResults = [];
>>>>>>> dce0caec

            for (let armorSet of this.results) {
              let items = armorSet.armor.map((x) =>
                this.itemz.find((y) => y.id == x)
              ) as IInventoryArmor[];
              let exotic = items.find((x) => x.isExotic);
              // if the exotics are in 1 slot use the non exotic armor to allow "hotswappability"
              // if the exotics are in 2 different slots, generate the Hash with the other 2 armor pieces, to allow "hotswappability" to cluster near
              // if the exotics are in neither slot we don't care, use all armor
              // if the exotics are in 3 or 4 slots there's no good strategy, cluster for it's non exotic parts
              let legendaryArmor =
                permutationSlots.size == 2
                  ? items.filter((x) => !permutationSlots.has(x.slot))
                  : items.filter((x) => !x.isExotic);

              let R = 0x9e3779b97f4a7c13n; //64bit golden ratio
              let permHash =
                legendaryArmor.reduce(
                  (previousValue, currentValue) =>
                    BigInt(previousValue) *
                    (R + (BigInt((currentValue.itemInstanceId as any) | 0) << 1n)),
                  1n
                ) / 2n;
              let permutationHash = permHash;
              permutationHashes.set(
                permutationHash,
                (permutationHashes.get(permutationHash) ?? 0) + 1
              );
              //let stats = getStatSum(items);
              let tiers = getSkillTier(armorSet.statsWithMods);
              
              let v = {
                loaded: false,
                exotic:
                  exotic == null
                    ? undefined
                    : {
                        icon: exotic?.icon,
                        watermark: exotic?.watermarkIcon,
                        name: exotic?.name,
                        hash: exotic?.hash,
                      },

                artifice: armorSet.usedArtifice,
                modCount: armorSet.usedMods.length,
                modCost: armorSet.usedMods.reduce(
                  (p, d: StatModifier) => p + STAT_MOD_VALUES[d][2],
                  0
                ),
                mods: armorSet.usedMods,
                stats: armorSet.statsWithMods,
                statsNoMods: armorSet.statsWithoutMods,
                tiers: tiers,
                maxTiers: 10 * (tiers + (5 - armorSet.usedMods.length)),
                waste: getWaste(armorSet.statsWithMods),
                items: items.reduce(
                  (p: any, instance) => {
                    p[instance.slot - 1].push({
                      energyLevel: instance.energyLevel,
                      hash: instance.hash,
                      itemInstanceId: instance.itemInstanceId,
                      name: instance.name,
                      exotic: !!instance.isExotic,
                      masterworked: instance.masterworked,
                      mayBeBugged: instance.mayBeBugged,
                      slot: instance.slot,
                      perk: instance.perk,
                      transferState: 0, // TRANSFER_NONE
                      stats: [
                        instance.mobility,
                        instance.resilience,
                        instance.recovery,
                        instance.discipline,
                        instance.intellect,
                        instance.strength,
                      ],
                      source: instance.source,
                    });
                    return p;
                  },
                  [[], [], [], []]
                ),
                classItem: { perk: armorSet.classItemPerk },
                usesCollectionRoll: items.some(
                  (y) => y.source === InventoryArmorSource.Collections
                ),
                usesVendorRoll: items.some((y) => y.source === InventoryArmorSource.Vendor),
<<<<<<< HEAD
                nonExoticsSetHash: permutationHash,
                nonExoticsSetCount: 1,
              } as ResultDefinition;
              endResults.push(v);
            }

            //Sort to keep sets with same legendary pieces together
            endResults.sort((ob1, ob2) => ob2.tiers - ob1.tiers);
            endResults.forEach(
              (item) => (item.nonExoticsSetCount = permutationHashes.get(item.nonExoticsSetHash)!)
            );
            endResults.sort((ob1, ob2) => {
              if (ob1.nonExoticsSetHash > ob2.nonExoticsSetHash) {
                return 1;
              } else if (ob1.nonExoticsSetHash < ob2.nonExoticsSetHash) {
                return -1;
              }
              return 0;
            });
            endResults.sort((ob1, ob2) => ob2.nonExoticsSetCount - ob1.nonExoticsSetCount);

            console.debug("endResults", endResults);

=======
              } as unknown as ResultDefinition;
              this.endResults.push(v);
            }

>>>>>>> dce0caec
            this._armorResults.next({
              results: this.endResults,
              totalResults: this.totalPermutationCount, // Total amount of results, differs from the real amount if the memory save setting is active
              itemCount: data.stats.itemCount,
              totalTime: Date.now() - startTime,
              maximumPossibleTiers: this.resultMaximumTiers
                .reduce(
                  (p, v) => {
                    for (let k = 0; k < 6; k++) if (p[k] < v[k]) p[k] = v[k];
                    return p;
                  },
                  [0, 0, 0, 0, 0, 0]
                )
                .map((k) => Math.floor(Math.min(100, k) / 10)),
              statCombo3x100:
                Array.from(this.resultStatCombo3x100 as Set<number>).map((d: number) => {
                  let r: ArmorStat[] = [];
                  for (let n = 0; n < 6; n++) if ((d & (1 << n)) > 0) r.push(n);
                  return r;
                }) || [],
              statCombo4x100:
                Array.from(this.resultStatCombo4x100 as Set<number>).map((d: number) => {
                  let r = [];
                  for (let n = 0; n < 6; n++) if ((d & (1 << n)) > 0) r.push(n);
                  return r;
                }, []) || [],
            });
            console.timeEnd("updateResults with WebWorker");
            this.workers[n].terminate();
          } else if (data.done == true && doneWorkerCount != nthreads) this.workers[n].terminate();
        };
        this.workers[n].onerror = (ev) => {
          this.workers[n].terminate();
        };
<<<<<<< HEAD
        worker.postMessage({
          type: "builderRequest",
=======

        this.workers[n].postMessage({
>>>>>>> dce0caec
          currentClass: this.currentClass,
          config: this._config,
          threadSplit: {
            count: nthreads,
            current: n,
          },
<<<<<<< HEAD
          items,
=======
          items: this.items,
          selectedExotics: this.selectedExotics,
>>>>>>> dce0caec
        });
      }
    } finally {
    }
  }

  estimateRequiredThreads(): number {
    const helmets = this.items.filter((d) => d.slot == ArmorSlot.ArmorSlotHelmet);
    const gauntlets = this.items.filter((d) => d.slot == ArmorSlot.ArmorSlotGauntlet);
    const chests = this.items.filter((d) => d.slot == ArmorSlot.ArmorSlotChest);
    const legs = this.items.filter((d) => d.slot == ArmorSlot.ArmorSlotLegs);
    const estimatedCalculations = this.estimateCombinationsToBeChecked(
      helmets,
      gauntlets,
      chests,
      legs
    );

    const largestArmorBucket = Math.max(
      helmets.length,
      gauntlets.length,
      chests.length,
      legs.length
    );

    let calculationMultiplier = 1.0;
    // very expensive calculations reduce the amount per thread
    if (
      this._config.tryLimitWastedStats &&
      this._config.modOptimizationStrategy != ModOptimizationStrategy.None
    ) {
      calculationMultiplier = 0.7;
    }

    let minimumCalculationPerThread = calculationMultiplier * 5e4;
    let maximumCalculationPerThread = calculationMultiplier * 2.5e5;

    const nthreads = Math.max(
      3, // Enforce a minimum of 3 threads
      Math.min(
        Math.max(1, Math.ceil(estimatedCalculations / minimumCalculationPerThread)),
        Math.ceil(estimatedCalculations / maximumCalculationPerThread),
        Math.floor((navigator.hardwareConcurrency || 2) * 0.75), // limit it to the amount of cores, and only use 75%
        20, // limit it to a maximum of 20 threads
        largestArmorBucket // limit it to the largest armor bucket, as we will split the work by this value
      )
    );

    return nthreads;
  }

  async getItemCountForClass(clazz: DestinyClass, slot?: ArmorSlot) {
    let pieces = await this.db.inventoryArmor.where("clazz").equals(clazz).toArray();
    if (!!slot) pieces = pieces.filter((i) => i.slot == slot);
    //if (!this._config.includeVendorRolls) pieces = pieces.filter((i) => i.source != InventoryArmorSource.Vendor);
    //if (!this._config.includeCollectionRolls) pieces = pieces.filter((i) => i.source != InventoryArmorSource.Collections);
    pieces = pieces.filter((i) => i.source == InventoryArmorSource.Inventory);
    return pieces.length;
  }

  async getExoticsForClass(clazz: DestinyClass, slot?: ArmorSlot): Promise<ClassExoticInfo[]> {
    let inventory = await this.db.inventoryArmor.where("isExotic").equals(1).toArray();
    inventory = inventory.filter(
      (d) => d.clazz == (clazz as any) && d.armor2 && (!slot || d.slot == slot)
    );

    let exotics = await this.db.manifestArmor.where("isExotic").equals(1).toArray();
    exotics = exotics.filter(
      (d) => d.clazz == (clazz as any) && d.armor2 && (!slot || d.slot == slot)
    );

    return exotics.map((ex) => {
      const instances = inventory.filter((i) => i.hash == ex.hash);
      return {
        item: ex,
        inCollection:
          instances.find((i) => i.source === InventoryArmorSource.Collections) !== undefined,
        inInventory:
          instances.find((i) => i.source === InventoryArmorSource.Inventory) !== undefined,
        inVendor: instances.find((i) => i.source === InventoryArmorSource.Vendor) !== undefined,
      };
    });
  }

  async updateManifest(force: boolean = false): Promise<boolean> {
    if (this.status.getStatus().updatingManifest) {
      console.error("Already updating the manifest - abort");
      return false;
    }

    console.debug("updateManifest", "Set s.updatingManifest = true");
    this.status.modifyStatus((s) => (s.updatingManifest = true));
    console.debug("updateManifest", "Call this.api.updateManifest(force) with force=" + force);
    let r = await this.api.updateManifest(force);
    console.debug("updateManifest", "Result is ", r);
    if (!!r) this._manifest.next(null);

    console.debug("updateManifest", "Set s.updatingManifest = false");
    this.status.modifyStatus((s) => (s.updatingManifest = false));
    return !!r;
  }

  async updateInventoryItems(force: boolean = false, errorLoop = 0): Promise<boolean> {
    console.debug("updateManifest", "Set s.updatingInventory = true");
    this.status.modifyStatus((s) => (s.updatingInventory = true));

    try {
      let r = await this.api.updateArmorItems(force);
      console.debug("updateManifest", "Result is ", r);
      console.debug("updateManifest", "Set s.updatingInventory = false");
      this.status.modifyStatus((s) => (s.updatingInventory = false));
      return !!r;
    } catch (e) {
      // After three tries, call it a day.
      if (errorLoop > 3) {
        alert(
          "You encountered a strange error with the inventory update. Please log out and log in again. If that does not fix it, please message Mijago."
        );
        return false;
      }

      this.status.modifyStatus((s) => (s.updatingInventory = false));
      console.error(e);
      console.warn("Automatically re-fetching manifest");
      await this.updateManifest(true);
      return await this.updateInventoryItems(true, errorLoop++);
    }
  }
}<|MERGE_RESOLUTION|>--- conflicted
+++ resolved
@@ -435,8 +435,7 @@
             this.status.modifyStatus((s) => (s.calculatingResults = false));
             this._calculationProgress.next(0);
 
-<<<<<<< HEAD
-            let endResults = [];
+            this.endResults = [];
             let permutationHashes = new Map<bigint, number>();
             let permutationSlots = new Set(
               results
@@ -445,9 +444,6 @@
                 .filter((a) => a!.isExotic)
                 .map((a) => a!.slot)
             );
-=======
-            this.endResults = [];
->>>>>>> dce0caec
 
             for (let armorSet of this.results) {
               let items = armorSet.armor.map((x) =>
@@ -535,11 +531,10 @@
                   (y) => y.source === InventoryArmorSource.Collections
                 ),
                 usesVendorRoll: items.some((y) => y.source === InventoryArmorSource.Vendor),
-<<<<<<< HEAD
                 nonExoticsSetHash: permutationHash,
                 nonExoticsSetCount: 1,
               } as ResultDefinition;
-              endResults.push(v);
+              this.endResults.push(v);
             }
 
             //Sort to keep sets with same legendary pieces together
@@ -559,12 +554,6 @@
 
             console.debug("endResults", endResults);
 
-=======
-              } as unknown as ResultDefinition;
-              this.endResults.push(v);
-            }
-
->>>>>>> dce0caec
             this._armorResults.next({
               results: this.endResults,
               totalResults: this.totalPermutationCount, // Total amount of results, differs from the real amount if the memory save setting is active
@@ -599,25 +588,17 @@
         this.workers[n].onerror = (ev) => {
           this.workers[n].terminate();
         };
-<<<<<<< HEAD
-        worker.postMessage({
+        this.workers[n].postMessage({
           type: "builderRequest",
-=======
-
-        this.workers[n].postMessage({
->>>>>>> dce0caec
           currentClass: this.currentClass,
           config: this._config,
           threadSplit: {
             count: nthreads,
             current: n,
           },
-<<<<<<< HEAD
-          items,
-=======
+
           items: this.items,
           selectedExotics: this.selectedExotics,
->>>>>>> dce0caec
         });
       }
     } finally {
