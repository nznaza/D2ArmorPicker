import { Injectable } from "@angular/core";
import {
    DestinyClass,
    DestinyComponentType,
    DestinyInventoryItemDefinition,
    DestinyItemSocketState,
    equipItem,
    getDestinyManifest,
    getDestinyManifestSlice,
    getItem,
    getProfile,
    HttpClientConfig,
    transferItem,
} from "bungie-api-ts/destiny2";
import { getMembershipDataForCurrentUser } from "bungie-api-ts/user";
import { AuthService } from "./auth.service";
import { HttpClient } from "@angular/common/http";
import { DatabaseService } from "./database.service";
import { environment } from "../../environments/environment";
import { BungieMembershipType } from "bungie-api-ts/common";
import { IManifestArmor } from "../data/types/IManifestArmor";
import { IInventoryArmor } from "../data/types/IInventoryArmor";
import { ArmorSlot } from "../data/enum/armor-slot";
import { ArmorPerkOrSlot } from "../data/enum/armor-stat";
import { ConfigurationService } from "./configuration.service";

@Injectable({
    providedIn: "root",
})
export class BungieApiService {
    config_assumeEveryLegendaryIsArtifice = false;

    constructor(
        private authService: AuthService,
        private http: HttpClient,
        private db: DatabaseService,
        private config: ConfigurationService
    ) {
        this.config.configuration.subscribe(async (config) => {
            this.config_assumeEveryLegendaryIsArtifice = config.assumeEveryLegendaryIsArtifice;
        });
    }

    async $httpWithoutKey(config: HttpClientConfig) {
        return this.http
            .get<any>(config.url, {
                params: config.params,
            })
            .toPromise();
    }

    async $httpPost(config: HttpClientConfig) {
        return this.http
            .post<any>(config.url, config.body, {
                params: config.params,
                headers: {
                    "X-API-Key": environment.apiKey,
                    Authorization: "Bearer " + this.authService.accessToken,
                },
            })
            .toPromise()
            .catch(async (err) => {
                console.error(err);
            });
    }

    async $http(config: HttpClientConfig) {
        return this.http
            .get<any>(config.url, {
                params: config.params,
                headers: {
                    "X-API-Key": environment.apiKey,
                    Authorization: "Bearer " + this.authService.accessToken,
                },
            })
            .toPromise()
            .catch(async (err) => {
                console.error(err);
                if (environment.offlineMode) {
                    console.debug("Offline mode, ignoring API error");
                    return;
                }
                if (err.error?.ErrorStatus == "SystemDisabled") {
                    console.info("System is disabled. Revoking auth, must re-login");
                    await this.authService.logout();
                }
                if (err.ErrorStatus != "Internal Server Error") {
                    console.info("API-Error");
                    //await this.authService.logout();
                }
                // TODO: go to login page
            });
    }

    async getCharacters() {
        let destinyMembership = await this.getMembershipDataForCurrentUser();
        if (!destinyMembership) {
            await this.authService.logout();
            return [];
        }

        const profile = await getProfile((d) => this.$http(d), {
            components: [DestinyComponentType.Characters],
            membershipType: destinyMembership.membershipType,
            destinyMembershipId: destinyMembership.membershipId,
        });

        return (
            Object.values(profile?.Response.characters.data || {}).map((d) => {
                return {
                    characterId: d.characterId,
                    clazz: d.classType as DestinyClass,
                    emblemUrl: d.emblemBackgroundPath,
                    lastPlayed: Date.parse(d.dateLastPlayed),
                };
            }) || []
        );
    }

    async transferItem(
        itemInstanceId: string,
        targetCharacter: string,
        equip = false
    ): Promise<boolean> {
        let destinyMembership = await this.getMembershipDataForCurrentUser();
        if (!destinyMembership) {
            await this.authService.logout();
            return false;
        }

        let r1 = await getItem((d) => this.$http(d), {
            membershipType: destinyMembership.membershipType,
            destinyMembershipId: destinyMembership.membershipId,
            itemInstanceId: itemInstanceId,
            components: [DestinyComponentType.ItemCommonData],
        });

        let transferResult = false;

        if (!r1) return false;
        if (r1.Response.characterId != targetCharacter) {
            if (r1.Response.item.data?.location != 2) {
                await this.moveItemToVault(r1.Response.item.data?.itemInstanceId || "");
                r1 = await getItem((d) => this.$http(d), {
                    membershipType: destinyMembership.membershipType,
                    destinyMembershipId: destinyMembership.membershipId,
                    itemInstanceId: itemInstanceId,
                    components: [DestinyComponentType.ItemCommonData],
                });
            }

            const payload = {
                characterId: targetCharacter,
                membershipType: 3,
                itemId: r1?.Response.item.data?.itemInstanceId || "",
                itemReferenceHash: r1?.Response.item.data?.itemHash || 0,
                stackSize: 1,
                transferToVault: false,
            };

            transferResult = !!(await transferItem((d) => this.$httpPost(d), payload));
        }
        if (equip) {
            let equipPayload = {
                characterId: targetCharacter,
                membershipType: 3,
                stackSize: 1,
                itemId: r1?.Response.item.data?.itemInstanceId || "",
                itemReferenceHash: r1?.Response.item.data?.itemHash || 0,
            };
            transferResult = !!(await equipItem((d) => this.$httpPost(d), equipPayload));
        }

        return transferResult;
    }

    async moveItemToVault(itemInstanceId: string) {
        console.info("moveItemToVault", itemInstanceId);
        let destinyMembership = await this.getMembershipDataForCurrentUser();
        if (!destinyMembership) {
            await this.authService.logout();
            return;
        }

        const r1 = await getItem((d) => this.$http(d), {
            membershipType: destinyMembership.membershipType,
            destinyMembershipId: destinyMembership.membershipId,
            itemInstanceId: itemInstanceId,
            components: [DestinyComponentType.ItemCommonData],
        });

        const payload = {
            characterId: r1?.Response.characterId || "",
            membershipType: 3,
            itemId: r1?.Response.item.data?.itemInstanceId || "",
            itemReferenceHash: r1?.Response.item.data?.itemHash || 0,
            stackSize: 1,
            transferToVault: true,
        };

        await transferItem((d) => this.$httpPost(d), payload);
    }

    async getMembershipDataForCurrentUser() {
        var membershipData = JSON.parse(localStorage.getItem("auth-membershipInfo") || "null");
        var membershipDataAge = JSON.parse(localStorage.getItem("auth-membershipInfo-date") || "0");
        if (membershipData && Date.now() - membershipDataAge < 1000 * 60 * 60 * 24) {
            console.log("getMembershipDataForCurrentUser -> loading cached! ");
            return membershipData;
        }

        console.info("BungieApiService", "getMembershipDataForCurrentUser");
        let response = await getMembershipDataForCurrentUser((d) => this.$http(d));
        let memberships = response?.Response.destinyMemberships;
        console.info("Memberships:", memberships);
        memberships = memberships.filter(
            (m) => m.crossSaveOverride == 0 || m.crossSaveOverride == m.membershipType
        );
        console.info("Filtered Memberships:", memberships);

        let result = null;
        if (memberships?.length == 1) {
            // This guardian only has one account linked, so we can proceed as normal
            result = memberships?.[0];
        } else {
            // This guardian has multiple accounts linked.
            // Fetch the last login time for each account, and use the one that was most recently used.
            let lastLoggedInProfileIndex: any = 0;
            let lastPlayed = 0;
            for (let id in memberships) {
                const membership = memberships?.[id];
                const profile = await getProfile((d) => this.$http(d), {
                    components: [DestinyComponentType.Profiles],
                    membershipType: membership.membershipType,
                    destinyMembershipId: membership.membershipId,
                });
                if (!!profile && profile.Response?.profile.data?.dateLastPlayed) {
                    let date = Date.parse(profile.Response?.profile.data?.dateLastPlayed);
                    if (date > lastPlayed) {
                        lastPlayed = date;
                        lastLoggedInProfileIndex = id;
                    }
                }
            }
            console.info(
                "getMembershipDataForCurrentUser",
                "Selected membership data for the last logged in membership."
            );
            result = memberships?.[lastLoggedInProfileIndex];
        }
<<<<<<< HEAD
        localStorage.setItem("auth-membershipInfo", JSON.stringify(result));
        localStorage.setItem("auth-membershipInfo-date", JSON.stringify(Date.now()));
        return result;
=======
      ) || []

    r = r.filter(k => !k["statPlugHashes"] || (k["statPlugHashes"][0] != null))

    // Now add the stuff to the db..
    await this.db.inventoryArmor.clear();
    await this.db.inventoryArmor.bulkAdd(r);
    localStorage.setItem("LastArmorUpdate", Date.now().toString())
    localStorage.setItem("last-armor-db-name", this.db.inventoryArmor.db.name)

    return r;
  }


  private getArmorPerk(v: DestinyInventoryItemDefinition): ArmorPerkOrSlot {
    // Guardian Games
    if (environment.featureFlags.enableGuardianGamesFeatures && ( v.hash === 1013401891 || v.hash === 366019830 || v.hash == 537041732) )
     return ArmorPerkOrSlot.GuardianGamesClassItem;

    if ((v.sockets?.socketEntries.filter(d => d.reusablePlugSetHash == 1259) || []).length > 0)
      return ArmorPerkOrSlot.SlotArtifice;

    if ((v.sockets?.socketEntries.filter(d => d.singleInitialItemHash == 4144354978) || []).length > 0)
      return ArmorPerkOrSlot.SlotRootOfNightmares;
    if ((v.sockets?.socketEntries.filter(d => d.singleInitialItemHash == 1728096240) || []).length > 0)
      return ArmorPerkOrSlot.SlotKingsFall;
    if ((v.sockets?.socketEntries.filter(d => d.singleInitialItemHash == 1679876242) || []).length > 0)
      return ArmorPerkOrSlot.SlotLastWish;
    if ((v.sockets?.socketEntries.filter(d => d.singleInitialItemHash == 3738398030) || []).length > 0)
      return ArmorPerkOrSlot.SlotVaultOfGlass;
    if ((v.sockets?.socketEntries.filter(d => d.singleInitialItemHash == 706611068) || []).length > 0)
      return ArmorPerkOrSlot.SlotGardenOfSalvation;
    if ((v.sockets?.socketEntries.filter(d => d.singleInitialItemHash == 4055462131) || []).length > 0)
      return ArmorPerkOrSlot.SlotDeepStoneCrypt;
    if ((v.sockets?.socketEntries.filter(d => d.singleInitialItemHash == 2447143568) || []).length > 0)
      return ArmorPerkOrSlot.SlotVowOfTheDisciple;

    if ((v.sockets?.socketEntries.filter(d => d.singleInitialItemHash == 1101259514) || []).length > 0)
      return ArmorPerkOrSlot.PerkQueensFavor;
    if ((v.sockets?.socketEntries.filter(d => d.singleInitialItemHash == 1180997867) || []).length > 0)
      return ArmorPerkOrSlot.SlotNightmare;
    if ((v.sockets?.socketEntries.filter(d => d.singleInitialItemHash == 2472875850) || []).length > 0)
      return ArmorPerkOrSlot.PerkIronBanner;
    if ((v.sockets?.socketEntries.filter(d => d.singleInitialItemHash == 2392155347) || []).length > 0)
      return ArmorPerkOrSlot.PerkUniformedOfficer;
    if ((v.sockets?.socketEntries.filter(d => d.singleInitialItemHash == 400659041) || []).length > 0)
      return ArmorPerkOrSlot.PerkPlunderersTrappings;
    if ((v.sockets?.socketEntries.filter(d => d.singleInitialItemHash == 3525583702) || []).length > 0)
      return ArmorPerkOrSlot.SeraphSensorArray;

    return ArmorPerkOrSlot.None
  }

  async updateManifest(force = false) {
    if (environment.offlineMode) {
      console.info("BungieApiService", "updateManifest", "offline mode, skipping")
      return;
>>>>>>> 6fb58c26
    }

    async updateArmorItems(force = false) {
        if (environment.offlineMode) {
            console.info("BungieApiService", "updateArmorItems", "offline mode, skipping");
            return;
        }

        if (!force && localStorage.getItem("LastArmorUpdate"))
            if (localStorage.getItem("last-armor-db-name") == this.db.inventoryArmor.db.name)
                if (
                    Date.now() - Number.parseInt(localStorage.getItem("LastArmorUpdate") || "0") <
                    (1000 * 3600) / 2
                )
                    return;
        let destinyMembership = await this.getMembershipDataForCurrentUser();
        if (!destinyMembership) {
            await this.authService.logout();
            return;
        }

        console.info("BungieApiService", "getProfile");
        let profile = await getProfile((d) => this.$http(d), {
            components: [
                DestinyComponentType.CharacterEquipment,
                DestinyComponentType.CharacterInventories,
                DestinyComponentType.ProfileCurrencies,
                DestinyComponentType.ProfileInventories,
                DestinyComponentType.ItemStats,
                DestinyComponentType.ItemInstances,
                DestinyComponentType.ItemPerks,
                DestinyComponentType.ItemSockets,
                DestinyComponentType.ItemPlugStates,
            ],
            membershipType: destinyMembership.membershipType,
            destinyMembershipId: destinyMembership.membershipId,
        });

        let allItems = profile.Response.profileInventory.data?.items || [];
        for (let charI in profile.Response.characterEquipment.data) {
            let i = profile.Response.characterEquipment.data[charI].items;
            allItems = allItems.concat(i);
        }
        for (let charI in profile.Response.characterInventories.data) {
            let i = profile.Response.characterInventories.data[charI].items;
            allItems = allItems.concat(i);
        }

        // get amount of materials
        // 3853748946 enhancement core
        // 4257549984 enhancement prism
        // 4257549985 Ascendant Shard
        var materials = allItems
            .filter((k) => [3853748946, 4257549984, 4257549985].indexOf(k.itemHash!) > -1)
            .reduce((previousValue, currentValue) => {
                if (!(currentValue.itemHash.toString() in previousValue)) {
                    previousValue[currentValue.itemHash] = 0;
                }
                previousValue[currentValue.itemHash] += currentValue.quantity;
                return previousValue;
            }, {} as any);
        let glimmerEntry =
            profile.Response.profileCurrencies.data?.items.filter(
                (k) => k.itemHash == 3159615086
            ) || [];
        if (glimmerEntry.length > 0) materials["3159615086"] = glimmerEntry[0].quantity;
        else materials["3159615086"] = 0;
        let legShardEntry =
            profile.Response.profileCurrencies.data?.items.filter(
                (k) => k.itemHash == 1022552290
            ) || [];
        if (legShardEntry.length > 0) materials["1022552290"] = legShardEntry[0].quantity;
        else materials["1022552290"] = 0;
        localStorage.setItem("stored-materials", JSON.stringify(materials));

        let ids = Array.from(new Set(allItems.map((d) => d.itemHash)));
        // Do not search directly in the DB, as it is VERY slow.
        let manifestArmor = await this.db.manifestArmor.toArray();
        const cx = manifestArmor.filter((d) => ids.indexOf(d.hash) > -1);
        const modsData = manifestArmor.filter((d) => d.itemType == 19);
        let res = Object.fromEntries(cx.map((_) => [_.hash, _]));
        let mods = Object.fromEntries(modsData.map((_) => [_.hash, _]));

        let r =
            allItems
                //.filter(d => ids.indexOf(d.itemHash) > -1)
                .filter((d) => !!d.itemInstanceId)
                .filter((d) => {
                    let statData = profile.Response.itemComponents.stats.data || {};
                    let stats = statData[d.itemInstanceId || ""]?.stats || {};
                    return !!stats[392767087];
                })
                .filter((d) => {
                    // remove sunset items
                    let instanceData = profile.Response.itemComponents.instances.data || {};
                    let instance = instanceData[d.itemInstanceId || ""] || {};
                    return !!instance.energy;
                })
                .map((d) => {
                    let instanceData = profile.Response.itemComponents.instances.data || {};
                    let instance = instanceData[d.itemInstanceId || ""] || {};

                    let r = Object.assign(
                        {
                            itemInstanceId: d.itemInstanceId || "",
                            masterworked: !!instance.energy && instance.energy.energyCapacity == 10,
                            energyLevel: !!instance.energy ? instance.energy.energyCapacity : 0,
                            mobility: 0,
                            resilience: 0,
                            recovery: 0,
                            discipline: 0,
                            intellect: 0,
                            strength: 0,
                        },
                        res[d.itemHash]
                    ) as IInventoryArmor;
                    (r.id as any) = undefined;

                    // HALLOWEEN MASKS
                    if (
                        d.itemHash == 2545426109 ||
                        d.itemHash == 199733460 ||
                        d.itemHash == 3224066584
                    )
                        r.slot = ArmorSlot.ArmorSlotHelmet;
                    // /HALLOWEEN MASKS

                    var investmentStats: { [id: number]: number } = {
                        2996146975: 0,
                        392767087: 0,
                        1943323491: 0,
                        1735777505: 0,
                        144602215: 0,
                        4244567218: 0,
                    };
                    // Intrinsics
                    if (res[d.itemHash] && res[d.itemHash].investmentStats) {
                        for (let newStats of res[d.itemHash].investmentStats) {
                            if (newStats.statTypeHash in investmentStats)
                                investmentStats[newStats.statTypeHash] += newStats.value;
                        }
                    }
                    if (r.slot != ArmorSlot.ArmorSlotClass) {
                        const destinyItemSocketsComponents =
                            profile.Response.itemComponents.sockets.data || {};
                        // check if d.itemInstanceId is in destinyItemSocketsComponents
                        if (d.itemInstanceId && d.itemInstanceId in destinyItemSocketsComponents) {
                            const sockets: DestinyItemSocketState[] =
                                destinyItemSocketsComponents[d.itemInstanceId || ""].sockets;
                            var plugs = [
                                sockets[6].plugHash,
                                sockets[7].plugHash,
                                sockets[8].plugHash,
                                sockets[9].plugHash,
                            ];
                            r.statPlugHashes = plugs;
                            var plm = plugs.map((k) => mods[k || ""]).filter((k) => k != null);
                            for (let entry of plm) {
                                for (let newStats of entry.investmentStats) {
                                    if (newStats.statTypeHash in investmentStats)
                                        investmentStats[newStats.statTypeHash] += newStats.value;
                                }
                            }
                        } else {
                            console.error(
                                "Sockets data does not contain the correct item instance ID",
                                d.itemInstanceId,
                                profile.Response.itemComponents.sockets.data
                            );
                        }
                    }
                    r.mobility = investmentStats[2996146975];
                    r.resilience = investmentStats[392767087];
                    r.recovery = investmentStats[1943323491];
                    r.discipline = investmentStats[1735777505];
                    r.intellect = investmentStats[144602215];
                    r.strength = investmentStats[4244567218];

                    // Take a look if it really has the artifice perk
                    if (r.perk == ArmorPerkOrSlot.SlotArtifice) {
                        let statData = profile.Response.itemComponents.perks.data || {};
                        let perks = (statData[d.itemInstanceId || ""] || {})["perks"] || [];
                        const hasPerk = perks.filter((p) => p.perkHash == 229248542).length > 0;
                        if (!hasPerk) r.perk = ArmorPerkOrSlot.None;
                    }

                    if (!r.isExotic && this.config_assumeEveryLegendaryIsArtifice)
                        r.perk = ArmorPerkOrSlot.SlotArtifice;

                    return r as IInventoryArmor;
                }) || [];

        r = r.filter((k) => !k["statPlugHashes"] || k["statPlugHashes"][0] != null);

        // Now add the stuff to the db..
        await this.db.inventoryArmor.clear();
        await this.db.inventoryArmor.bulkAdd(r);
        localStorage.setItem("LastArmorUpdate", Date.now().toString());
        localStorage.setItem("last-armor-db-name", this.db.inventoryArmor.db.name);

        return r;
    }

    private getArmorPerk(v: DestinyInventoryItemDefinition): ArmorPerkOrSlot {
        if (
            (v.sockets?.socketEntries.filter((d) => d.reusablePlugSetHash == 1259) || []).length > 0
        )
            return ArmorPerkOrSlot.SlotArtifice;

        if (
            (v.sockets?.socketEntries.filter((d) => d.singleInitialItemHash == 4144354978) || [])
                .length > 0
        )
            return ArmorPerkOrSlot.SlotRootOfNightmares;
        if (
            (v.sockets?.socketEntries.filter((d) => d.singleInitialItemHash == 1728096240) || [])
                .length > 0
        )
            return ArmorPerkOrSlot.SlotKingsFall;
        if (
            (v.sockets?.socketEntries.filter((d) => d.singleInitialItemHash == 1679876242) || [])
                .length > 0
        )
            return ArmorPerkOrSlot.SlotLastWish;
        if (
            (v.sockets?.socketEntries.filter((d) => d.singleInitialItemHash == 3738398030) || [])
                .length > 0
        )
            return ArmorPerkOrSlot.SlotVaultOfGlass;
        if (
            (v.sockets?.socketEntries.filter((d) => d.singleInitialItemHash == 706611068) || [])
                .length > 0
        )
            return ArmorPerkOrSlot.SlotGardenOfSalvation;
        if (
            (v.sockets?.socketEntries.filter((d) => d.singleInitialItemHash == 4055462131) || [])
                .length > 0
        )
            return ArmorPerkOrSlot.SlotDeepStoneCrypt;
        if (
            (v.sockets?.socketEntries.filter((d) => d.singleInitialItemHash == 2447143568) || [])
                .length > 0
        )
            return ArmorPerkOrSlot.SlotVowOfTheDisciple;

        if (
            (v.sockets?.socketEntries.filter((d) => d.singleInitialItemHash == 1101259514) || [])
                .length > 0
        )
            return ArmorPerkOrSlot.PerkQueensFavor;
        if (
            (v.sockets?.socketEntries.filter((d) => d.singleInitialItemHash == 1180997867) || [])
                .length > 0
        )
            return ArmorPerkOrSlot.SlotNightmare;
        if (
            (v.sockets?.socketEntries.filter((d) => d.singleInitialItemHash == 2472875850) || [])
                .length > 0
        )
            return ArmorPerkOrSlot.PerkIronBanner;
        if (
            (v.sockets?.socketEntries.filter((d) => d.singleInitialItemHash == 2392155347) || [])
                .length > 0
        )
            return ArmorPerkOrSlot.PerkUniformedOfficer;
        if (
            (v.sockets?.socketEntries.filter((d) => d.singleInitialItemHash == 400659041) || [])
                .length > 0
        )
            return ArmorPerkOrSlot.PerkPlunderersTrappings;
        if (
            (v.sockets?.socketEntries.filter((d) => d.singleInitialItemHash == 3525583702) || [])
                .length > 0
        )
            return ArmorPerkOrSlot.SeraphSensorArray;

        return ArmorPerkOrSlot.None;
    }

    async updateManifest(force = false) {
        if (environment.offlineMode) {
            console.info("BungieApiService", "updateManifest", "offline mode, skipping");
            return;
        }

        var destinyManifest = null;
        if (
            !force &&
            localStorage.getItem("LastManifestUpdate") &&
            localStorage.getItem("last-manifest-revision")
        ) {
            if (localStorage.getItem("last-manifest-revision") == environment.revision) {
                if (
                    Date.now() -
                        Number.parseInt(localStorage.getItem("LastManifestUpdate") || "0") >
                    1000 * 3600 * 0.25
                ) {
                    destinyManifest = await getDestinyManifest((d) => this.$http(d));
                    const version = destinyManifest.Response.version;
                    if (localStorage.getItem("last-manifest-version") == version) {
                        console.debug(
                            "bungieApiService - updateManifest",
                            "Abort updateManifest due to fitting ManifestVersion"
                        );
                        return;
                    }
                }
                if (localStorage.getItem("last-manifest-db-name") == this.db.manifestArmor.db.name)
                    if (
                        Date.now() -
                            Number.parseInt(localStorage.getItem("LastManifestUpdate") || "0") <
                        1000 * 3600 * 24
                    ) {
                        console.debug(
                            "bungieApiService - updateManifest",
                            "Abort updateManifest due to fitting Date"
                        );
                        return;
                    }
            }
        }

        if (destinyManifest == null)
            destinyManifest = await getDestinyManifest((d) => this.$http(d));
        const version = destinyManifest.Response.version;

        const manifestTables = await getDestinyManifestSlice((d) => this.$httpWithoutKey(d), {
            destinyManifest: destinyManifest.Response,
            tableNames: ["DestinyInventoryItemDefinition"],
            language: "en",
        });

        console.log(
            "manifestTables.DestinyInventoryItemDefinition",
            manifestTables.DestinyInventoryItemDefinition
        );

        let entries = Object.entries(manifestTables.DestinyInventoryItemDefinition)
            .filter(([k, v]) => {
                if (v.itemType == 19) return true; // mods
                if (v.itemType == 2) return true; // armor
                if (v.inventory?.bucketTypeHash == 3448274439) return true; // helmets, required for festival masks
                if (v.inventory?.bucketTypeHash == 3551918588) return true; // gauntlets
                if (v.inventory?.bucketTypeHash == 14239492) return true; // chest
                if (v.inventory?.bucketTypeHash == 20886954) return true; // leg
                return false;
            })
            .map(([k, v]) => {
                let slot = ArmorSlot.ArmorSlotNone;
                if ((v.itemCategoryHashes?.indexOf(45) || -1) > -1)
                    slot = ArmorSlot.ArmorSlotHelmet;
                if ((v.itemCategoryHashes?.indexOf(46) || -1) > -1)
                    slot = ArmorSlot.ArmorSlotGauntlet;
                if ((v.itemCategoryHashes?.indexOf(47) || -1) > -1) slot = ArmorSlot.ArmorSlotChest;
                if ((v.itemCategoryHashes?.indexOf(48) || -1) > -1) slot = ArmorSlot.ArmorSlotLegs;
                if ((v.itemCategoryHashes?.indexOf(49) || -1) > -1) slot = ArmorSlot.ArmorSlotClass;

                const isArmor2 =
                    (v.sockets?.socketEntries.filter((d) => {
                        return (
                            d.socketTypeHash == 2512726577 || // general
                            d.socketTypeHash == 1108765570 || // arms
                            d.socketTypeHash == 959256494 || // chest
                            d.socketTypeHash == 2512726577 || // class
                            d.socketTypeHash == 3219375296 || // legs
                            d.socketTypeHash == 968742181
                        ); // head
                    }).length || []) > 0;

                const isExotic = v.inventory?.tierTypeName == "Exotic" ? 1 : 0;
                let exoticPerkHash = null;
                if (isExotic) {
                    const perks =
                        v.sockets?.socketEntries
                            .filter((s) => s.socketTypeHash == 965959289)
                            .map((d) => d.singleInitialItemHash) || [];
                    exoticPerkHash = perks[0];
                }

                var sunsetPowerCaps = [
                    1862490585, // 1260
                    1862490584, // 1060
                    1862490584, // 1060
                    1862490583, // 1060
                    2471437758, // 1010
                ];
                // if every entry is sunset, so is this item.
                var isSunset =
                    v.quality?.versions.filter((k) => sunsetPowerCaps.includes(k.powerCapHash))
                        .length == v.quality?.versions.length;

                return {
                    hash: v.hash,
                    icon: v.displayProperties.icon,
                    watermarkIcon: (v.quality?.displayVersionWatermarkIcons || [null])[0],
                    name: v.displayProperties.name,
                    description: v.displayProperties.description,
                    clazz: v.classType,
                    armor2: isArmor2,
                    slot: slot,
                    isExotic: isExotic,
                    isSunset: isSunset,
                    rarity: v.inventory?.tierType,
                    exoticPerkHash: exoticPerkHash,
                    itemType: v.itemType,
                    itemSubType: v.itemSubType,
                    investmentStats: v.investmentStats,
                    perk: this.getArmorPerk(v),
                } as IManifestArmor;
            });

        await this.db.manifestArmor.clear();
        await this.db.manifestArmor.bulkPut(entries);
        localStorage.setItem("LastManifestUpdate", Date.now().toString());
        localStorage.setItem("last-manifest-db-name", this.db.manifestArmor.db.name);
        localStorage.setItem("last-manifest-revision", environment.revision);
        localStorage.setItem("last-manifest-version", version);

        return manifestTables;
    }
}<|MERGE_RESOLUTION|>--- conflicted
+++ resolved
@@ -1,16 +1,16 @@
 import { Injectable } from "@angular/core";
 import {
-    DestinyClass,
-    DestinyComponentType,
-    DestinyInventoryItemDefinition,
-    DestinyItemSocketState,
-    equipItem,
-    getDestinyManifest,
-    getDestinyManifestSlice,
-    getItem,
-    getProfile,
-    HttpClientConfig,
-    transferItem,
+  DestinyClass,
+  DestinyComponentType,
+  DestinyInventoryItemDefinition,
+  DestinyItemSocketState,
+  equipItem,
+  getDestinyManifest,
+  getDestinyManifestSlice,
+  getItem,
+  getProfile,
+  HttpClientConfig,
+  transferItem,
 } from "bungie-api-ts/destiny2";
 import { getMembershipDataForCurrentUser } from "bungie-api-ts/user";
 import { AuthService } from "./auth.service";
@@ -25,710 +25,641 @@
 import { ConfigurationService } from "./configuration.service";
 
 @Injectable({
-    providedIn: "root",
+  providedIn: "root",
 })
 export class BungieApiService {
-    config_assumeEveryLegendaryIsArtifice = false;
-
-    constructor(
-        private authService: AuthService,
-        private http: HttpClient,
-        private db: DatabaseService,
-        private config: ConfigurationService
-    ) {
-        this.config.configuration.subscribe(async (config) => {
-            this.config_assumeEveryLegendaryIsArtifice = config.assumeEveryLegendaryIsArtifice;
+  config_assumeEveryLegendaryIsArtifice = false;
+
+  constructor(
+    private authService: AuthService,
+    private http: HttpClient,
+    private db: DatabaseService,
+    private config: ConfigurationService
+  ) {
+    this.config.configuration.subscribe(async (config) => {
+      this.config_assumeEveryLegendaryIsArtifice = config.assumeEveryLegendaryIsArtifice;
+    });
+  }
+
+  async $httpWithoutKey(config: HttpClientConfig) {
+    return this.http
+      .get<any>(config.url, {
+        params: config.params,
+      })
+      .toPromise();
+  }
+
+  async $httpPost(config: HttpClientConfig) {
+    return this.http
+      .post<any>(config.url, config.body, {
+        params: config.params,
+        headers: {
+          "X-API-Key": environment.apiKey,
+          Authorization: "Bearer " + this.authService.accessToken,
+        },
+      })
+      .toPromise()
+      .catch(async (err) => {
+        console.error(err);
+      });
+  }
+
+  async $http(config: HttpClientConfig) {
+    return this.http
+      .get<any>(config.url, {
+        params: config.params,
+        headers: {
+          "X-API-Key": environment.apiKey,
+          Authorization: "Bearer " + this.authService.accessToken,
+        },
+      })
+      .toPromise()
+      .catch(async (err) => {
+        console.error(err);
+        if (environment.offlineMode) {
+          console.debug("Offline mode, ignoring API error");
+          return;
+        }
+        if (err.error?.ErrorStatus == "SystemDisabled") {
+          console.info("System is disabled. Revoking auth, must re-login");
+          await this.authService.logout();
+        }
+        if (err.ErrorStatus != "Internal Server Error") {
+          console.info("API-Error");
+          //await this.authService.logout();
+        }
+        // TODO: go to login page
+      });
+  }
+
+  async getCharacters() {
+    let destinyMembership = await this.getMembershipDataForCurrentUser();
+    if (!destinyMembership) {
+      await this.authService.logout();
+      return [];
+    }
+
+    const profile = await getProfile((d) => this.$http(d), {
+      components: [DestinyComponentType.Characters],
+      membershipType: destinyMembership.membershipType,
+      destinyMembershipId: destinyMembership.membershipId,
+    });
+
+    return (
+      Object.values(profile?.Response.characters.data || {}).map((d) => {
+        return {
+          characterId: d.characterId,
+          clazz: d.classType as DestinyClass,
+          emblemUrl: d.emblemBackgroundPath,
+          lastPlayed: Date.parse(d.dateLastPlayed),
+        };
+      }) || []
+    );
+  }
+
+  async transferItem(
+    itemInstanceId: string,
+    targetCharacter: string,
+    equip = false
+  ): Promise<boolean> {
+    let destinyMembership = await this.getMembershipDataForCurrentUser();
+    if (!destinyMembership) {
+      await this.authService.logout();
+      return false;
+    }
+
+    let r1 = await getItem((d) => this.$http(d), {
+      membershipType: destinyMembership.membershipType,
+      destinyMembershipId: destinyMembership.membershipId,
+      itemInstanceId: itemInstanceId,
+      components: [DestinyComponentType.ItemCommonData],
+    });
+
+    let transferResult = false;
+
+    if (!r1) return false;
+    if (r1.Response.characterId != targetCharacter) {
+      if (r1.Response.item.data?.location != 2) {
+        await this.moveItemToVault(r1.Response.item.data?.itemInstanceId || "");
+        r1 = await getItem((d) => this.$http(d), {
+          membershipType: destinyMembership.membershipType,
+          destinyMembershipId: destinyMembership.membershipId,
+          itemInstanceId: itemInstanceId,
+          components: [DestinyComponentType.ItemCommonData],
         });
-    }
-
-    async $httpWithoutKey(config: HttpClientConfig) {
-        return this.http
-            .get<any>(config.url, {
-                params: config.params,
-            })
-            .toPromise();
-    }
-
-    async $httpPost(config: HttpClientConfig) {
-        return this.http
-            .post<any>(config.url, config.body, {
-                params: config.params,
-                headers: {
-                    "X-API-Key": environment.apiKey,
-                    Authorization: "Bearer " + this.authService.accessToken,
-                },
-            })
-            .toPromise()
-            .catch(async (err) => {
-                console.error(err);
-            });
-    }
-
-    async $http(config: HttpClientConfig) {
-        return this.http
-            .get<any>(config.url, {
-                params: config.params,
-                headers: {
-                    "X-API-Key": environment.apiKey,
-                    Authorization: "Bearer " + this.authService.accessToken,
-                },
-            })
-            .toPromise()
-            .catch(async (err) => {
-                console.error(err);
-                if (environment.offlineMode) {
-                    console.debug("Offline mode, ignoring API error");
-                    return;
+      }
+
+      const payload = {
+        characterId: targetCharacter,
+        membershipType: 3,
+        itemId: r1?.Response.item.data?.itemInstanceId || "",
+        itemReferenceHash: r1?.Response.item.data?.itemHash || 0,
+        stackSize: 1,
+        transferToVault: false,
+      };
+
+      transferResult = !!(await transferItem((d) => this.$httpPost(d), payload));
+    }
+    if (equip) {
+      let equipPayload = {
+        characterId: targetCharacter,
+        membershipType: 3,
+        stackSize: 1,
+        itemId: r1?.Response.item.data?.itemInstanceId || "",
+        itemReferenceHash: r1?.Response.item.data?.itemHash || 0,
+      };
+      transferResult = !!(await equipItem((d) => this.$httpPost(d), equipPayload));
+    }
+
+    return transferResult;
+  }
+
+  async moveItemToVault(itemInstanceId: string) {
+    console.info("moveItemToVault", itemInstanceId);
+    let destinyMembership = await this.getMembershipDataForCurrentUser();
+    if (!destinyMembership) {
+      await this.authService.logout();
+      return;
+    }
+
+    const r1 = await getItem((d) => this.$http(d), {
+      membershipType: destinyMembership.membershipType,
+      destinyMembershipId: destinyMembership.membershipId,
+      itemInstanceId: itemInstanceId,
+      components: [DestinyComponentType.ItemCommonData],
+    });
+
+    const payload = {
+      characterId: r1?.Response.characterId || "",
+      membershipType: 3,
+      itemId: r1?.Response.item.data?.itemInstanceId || "",
+      itemReferenceHash: r1?.Response.item.data?.itemHash || 0,
+      stackSize: 1,
+      transferToVault: true,
+    };
+
+    await transferItem((d) => this.$httpPost(d), payload);
+  }
+
+  async getMembershipDataForCurrentUser() {
+    var membershipData = JSON.parse(localStorage.getItem("auth-membershipInfo") || "null");
+    var membershipDataAge = JSON.parse(localStorage.getItem("auth-membershipInfo-date") || "0");
+    if (membershipData && Date.now() - membershipDataAge < 1000 * 60 * 60 * 24) {
+      console.log("getMembershipDataForCurrentUser -> loading cached! ");
+      return membershipData;
+    }
+
+    console.info("BungieApiService", "getMembershipDataForCurrentUser");
+    let response = await getMembershipDataForCurrentUser((d) => this.$http(d));
+    let memberships = response?.Response.destinyMemberships;
+    console.info("Memberships:", memberships);
+    memberships = memberships.filter(
+      (m) => m.crossSaveOverride == 0 || m.crossSaveOverride == m.membershipType
+    );
+    console.info("Filtered Memberships:", memberships);
+
+    let result = null;
+    if (memberships?.length == 1) {
+      // This guardian only has one account linked, so we can proceed as normal
+      result = memberships?.[0];
+    } else {
+      // This guardian has multiple accounts linked.
+      // Fetch the last login time for each account, and use the one that was most recently used.
+      let lastLoggedInProfileIndex: any = 0;
+      let lastPlayed = 0;
+      for (let id in memberships) {
+        const membership = memberships?.[id];
+        const profile = await getProfile((d) => this.$http(d), {
+          components: [DestinyComponentType.Profiles],
+          membershipType: membership.membershipType,
+          destinyMembershipId: membership.membershipId,
+        });
+        if (!!profile && profile.Response?.profile.data?.dateLastPlayed) {
+          let date = Date.parse(profile.Response?.profile.data?.dateLastPlayed);
+          if (date > lastPlayed) {
+            lastPlayed = date;
+            lastLoggedInProfileIndex = id;
+          }
+        }
+      }
+      console.info(
+        "getMembershipDataForCurrentUser",
+        "Selected membership data for the last logged in membership."
+      );
+      result = memberships?.[lastLoggedInProfileIndex];
+    }
+    localStorage.setItem("auth-membershipInfo", JSON.stringify(result));
+    localStorage.setItem("auth-membershipInfo-date", JSON.stringify(Date.now()));
+    return result;
+  }
+
+  async updateArmorItems(force = false) {
+    if (environment.offlineMode) {
+      console.info("BungieApiService", "updateArmorItems", "offline mode, skipping");
+      return;
+    }
+
+    if (!force && localStorage.getItem("LastArmorUpdate"))
+      if (localStorage.getItem("last-armor-db-name") == this.db.inventoryArmor.db.name)
+        if (
+          Date.now() - Number.parseInt(localStorage.getItem("LastArmorUpdate") || "0") <
+          (1000 * 3600) / 2
+        )
+          return;
+    let destinyMembership = await this.getMembershipDataForCurrentUser();
+    if (!destinyMembership) {
+      await this.authService.logout();
+      return;
+    }
+
+    console.info("BungieApiService", "getProfile");
+    let profile = await getProfile((d) => this.$http(d), {
+      components: [
+        DestinyComponentType.CharacterEquipment,
+        DestinyComponentType.CharacterInventories,
+        DestinyComponentType.ProfileCurrencies,
+        DestinyComponentType.ProfileInventories,
+        DestinyComponentType.ItemStats,
+        DestinyComponentType.ItemInstances,
+        DestinyComponentType.ItemPerks,
+        DestinyComponentType.ItemSockets,
+        DestinyComponentType.ItemPlugStates,
+      ],
+      membershipType: destinyMembership.membershipType,
+      destinyMembershipId: destinyMembership.membershipId,
+    });
+
+    let allItems = profile.Response.profileInventory.data?.items || [];
+    for (let charI in profile.Response.characterEquipment.data) {
+      let i = profile.Response.characterEquipment.data[charI].items;
+      allItems = allItems.concat(i);
+    }
+    for (let charI in profile.Response.characterInventories.data) {
+      let i = profile.Response.characterInventories.data[charI].items;
+      allItems = allItems.concat(i);
+    }
+
+    // get amount of materials
+    // 3853748946 enhancement core
+    // 4257549984 enhancement prism
+    // 4257549985 Ascendant Shard
+    var materials = allItems
+      .filter((k) => [3853748946, 4257549984, 4257549985].indexOf(k.itemHash!) > -1)
+      .reduce((previousValue, currentValue) => {
+        if (!(currentValue.itemHash.toString() in previousValue)) {
+          previousValue[currentValue.itemHash] = 0;
+        }
+        previousValue[currentValue.itemHash] += currentValue.quantity;
+        return previousValue;
+      }, {} as any);
+    let glimmerEntry =
+      profile.Response.profileCurrencies.data?.items.filter((k) => k.itemHash == 3159615086) || [];
+    if (glimmerEntry.length > 0) materials["3159615086"] = glimmerEntry[0].quantity;
+    else materials["3159615086"] = 0;
+    let legShardEntry =
+      profile.Response.profileCurrencies.data?.items.filter((k) => k.itemHash == 1022552290) || [];
+    if (legShardEntry.length > 0) materials["1022552290"] = legShardEntry[0].quantity;
+    else materials["1022552290"] = 0;
+    localStorage.setItem("stored-materials", JSON.stringify(materials));
+
+    let ids = Array.from(new Set(allItems.map((d) => d.itemHash)));
+    // Do not search directly in the DB, as it is VERY slow.
+    let manifestArmor = await this.db.manifestArmor.toArray();
+    const cx = manifestArmor.filter((d) => ids.indexOf(d.hash) > -1);
+    const modsData = manifestArmor.filter((d) => d.itemType == 19);
+    let res = Object.fromEntries(cx.map((_) => [_.hash, _]));
+    let mods = Object.fromEntries(modsData.map((_) => [_.hash, _]));
+
+    let r =
+      allItems
+        //.filter(d => ids.indexOf(d.itemHash) > -1)
+        .filter((d) => !!d.itemInstanceId)
+        .filter((d) => {
+          let statData = profile.Response.itemComponents.stats.data || {};
+          let stats = statData[d.itemInstanceId || ""]?.stats || {};
+          return !!stats[392767087];
+        })
+        .filter((d) => {
+          // remove sunset items
+          let instanceData = profile.Response.itemComponents.instances.data || {};
+          let instance = instanceData[d.itemInstanceId || ""] || {};
+          return !!instance.energy;
+        })
+        .map((d) => {
+          let instanceData = profile.Response.itemComponents.instances.data || {};
+          let instance = instanceData[d.itemInstanceId || ""] || {};
+
+          let r = Object.assign(
+            {
+              itemInstanceId: d.itemInstanceId || "",
+              masterworked: !!instance.energy && instance.energy.energyCapacity == 10,
+              energyLevel: !!instance.energy ? instance.energy.energyCapacity : 0,
+              mobility: 0,
+              resilience: 0,
+              recovery: 0,
+              discipline: 0,
+              intellect: 0,
+              strength: 0,
+            },
+            res[d.itemHash]
+          ) as IInventoryArmor;
+          (r.id as any) = undefined;
+
+          // HALLOWEEN MASKS
+          if (d.itemHash == 2545426109 || d.itemHash == 199733460 || d.itemHash == 3224066584)
+            r.slot = ArmorSlot.ArmorSlotHelmet;
+          // /HALLOWEEN MASKS
+
+          var investmentStats: { [id: number]: number } = {
+            2996146975: 0,
+            392767087: 0,
+            1943323491: 0,
+            1735777505: 0,
+            144602215: 0,
+            4244567218: 0,
+          };
+          // Intrinsics
+          if (res[d.itemHash] && res[d.itemHash].investmentStats) {
+            for (let newStats of res[d.itemHash].investmentStats) {
+              if (newStats.statTypeHash in investmentStats)
+                investmentStats[newStats.statTypeHash] += newStats.value;
+            }
+          }
+          if (r.slot != ArmorSlot.ArmorSlotClass) {
+            const destinyItemSocketsComponents = profile.Response.itemComponents.sockets.data || {};
+            // check if d.itemInstanceId is in destinyItemSocketsComponents
+            if (d.itemInstanceId && d.itemInstanceId in destinyItemSocketsComponents) {
+              const sockets: DestinyItemSocketState[] =
+                destinyItemSocketsComponents[d.itemInstanceId || ""].sockets;
+              var plugs = [
+                sockets[6].plugHash,
+                sockets[7].plugHash,
+                sockets[8].plugHash,
+                sockets[9].plugHash,
+              ];
+              r.statPlugHashes = plugs;
+              var plm = plugs.map((k) => mods[k || ""]).filter((k) => k != null);
+              for (let entry of plm) {
+                for (let newStats of entry.investmentStats) {
+                  if (newStats.statTypeHash in investmentStats)
+                    investmentStats[newStats.statTypeHash] += newStats.value;
                 }
-                if (err.error?.ErrorStatus == "SystemDisabled") {
-                    console.info("System is disabled. Revoking auth, must re-login");
-                    await this.authService.logout();
-                }
-                if (err.ErrorStatus != "Internal Server Error") {
-                    console.info("API-Error");
-                    //await this.authService.logout();
-                }
-                // TODO: go to login page
-            });
-    }
-
-    async getCharacters() {
-        let destinyMembership = await this.getMembershipDataForCurrentUser();
-        if (!destinyMembership) {
-            await this.authService.logout();
-            return [];
-        }
-
-        const profile = await getProfile((d) => this.$http(d), {
-            components: [DestinyComponentType.Characters],
-            membershipType: destinyMembership.membershipType,
-            destinyMembershipId: destinyMembership.membershipId,
-        });
-
-        return (
-            Object.values(profile?.Response.characters.data || {}).map((d) => {
-                return {
-                    characterId: d.characterId,
-                    clazz: d.classType as DestinyClass,
-                    emblemUrl: d.emblemBackgroundPath,
-                    lastPlayed: Date.parse(d.dateLastPlayed),
-                };
-            }) || []
-        );
-    }
-
-    async transferItem(
-        itemInstanceId: string,
-        targetCharacter: string,
-        equip = false
-    ): Promise<boolean> {
-        let destinyMembership = await this.getMembershipDataForCurrentUser();
-        if (!destinyMembership) {
-            await this.authService.logout();
-            return false;
-        }
-
-        let r1 = await getItem((d) => this.$http(d), {
-            membershipType: destinyMembership.membershipType,
-            destinyMembershipId: destinyMembership.membershipId,
-            itemInstanceId: itemInstanceId,
-            components: [DestinyComponentType.ItemCommonData],
-        });
-
-        let transferResult = false;
-
-        if (!r1) return false;
-        if (r1.Response.characterId != targetCharacter) {
-            if (r1.Response.item.data?.location != 2) {
-                await this.moveItemToVault(r1.Response.item.data?.itemInstanceId || "");
-                r1 = await getItem((d) => this.$http(d), {
-                    membershipType: destinyMembership.membershipType,
-                    destinyMembershipId: destinyMembership.membershipId,
-                    itemInstanceId: itemInstanceId,
-                    components: [DestinyComponentType.ItemCommonData],
-                });
+              }
+            } else {
+              console.error(
+                "Sockets data does not contain the correct item instance ID",
+                d.itemInstanceId,
+                profile.Response.itemComponents.sockets.data
+              );
             }
-
-            const payload = {
-                characterId: targetCharacter,
-                membershipType: 3,
-                itemId: r1?.Response.item.data?.itemInstanceId || "",
-                itemReferenceHash: r1?.Response.item.data?.itemHash || 0,
-                stackSize: 1,
-                transferToVault: false,
-            };
-
-            transferResult = !!(await transferItem((d) => this.$httpPost(d), payload));
-        }
-        if (equip) {
-            let equipPayload = {
-                characterId: targetCharacter,
-                membershipType: 3,
-                stackSize: 1,
-                itemId: r1?.Response.item.data?.itemInstanceId || "",
-                itemReferenceHash: r1?.Response.item.data?.itemHash || 0,
-            };
-            transferResult = !!(await equipItem((d) => this.$httpPost(d), equipPayload));
-        }
-
-        return transferResult;
-    }
-
-    async moveItemToVault(itemInstanceId: string) {
-        console.info("moveItemToVault", itemInstanceId);
-        let destinyMembership = await this.getMembershipDataForCurrentUser();
-        if (!destinyMembership) {
-            await this.authService.logout();
-            return;
-        }
-
-        const r1 = await getItem((d) => this.$http(d), {
-            membershipType: destinyMembership.membershipType,
-            destinyMembershipId: destinyMembership.membershipId,
-            itemInstanceId: itemInstanceId,
-            components: [DestinyComponentType.ItemCommonData],
-        });
-
-        const payload = {
-            characterId: r1?.Response.characterId || "",
-            membershipType: 3,
-            itemId: r1?.Response.item.data?.itemInstanceId || "",
-            itemReferenceHash: r1?.Response.item.data?.itemHash || 0,
-            stackSize: 1,
-            transferToVault: true,
-        };
-
-        await transferItem((d) => this.$httpPost(d), payload);
-    }
-
-    async getMembershipDataForCurrentUser() {
-        var membershipData = JSON.parse(localStorage.getItem("auth-membershipInfo") || "null");
-        var membershipDataAge = JSON.parse(localStorage.getItem("auth-membershipInfo-date") || "0");
-        if (membershipData && Date.now() - membershipDataAge < 1000 * 60 * 60 * 24) {
-            console.log("getMembershipDataForCurrentUser -> loading cached! ");
-            return membershipData;
-        }
-
-        console.info("BungieApiService", "getMembershipDataForCurrentUser");
-        let response = await getMembershipDataForCurrentUser((d) => this.$http(d));
-        let memberships = response?.Response.destinyMemberships;
-        console.info("Memberships:", memberships);
-        memberships = memberships.filter(
-            (m) => m.crossSaveOverride == 0 || m.crossSaveOverride == m.membershipType
-        );
-        console.info("Filtered Memberships:", memberships);
-
-        let result = null;
-        if (memberships?.length == 1) {
-            // This guardian only has one account linked, so we can proceed as normal
-            result = memberships?.[0];
-        } else {
-            // This guardian has multiple accounts linked.
-            // Fetch the last login time for each account, and use the one that was most recently used.
-            let lastLoggedInProfileIndex: any = 0;
-            let lastPlayed = 0;
-            for (let id in memberships) {
-                const membership = memberships?.[id];
-                const profile = await getProfile((d) => this.$http(d), {
-                    components: [DestinyComponentType.Profiles],
-                    membershipType: membership.membershipType,
-                    destinyMembershipId: membership.membershipId,
-                });
-                if (!!profile && profile.Response?.profile.data?.dateLastPlayed) {
-                    let date = Date.parse(profile.Response?.profile.data?.dateLastPlayed);
-                    if (date > lastPlayed) {
-                        lastPlayed = date;
-                        lastLoggedInProfileIndex = id;
-                    }
-                }
-            }
-            console.info(
-                "getMembershipDataForCurrentUser",
-                "Selected membership data for the last logged in membership."
-            );
-            result = memberships?.[lastLoggedInProfileIndex];
-        }
-<<<<<<< HEAD
-        localStorage.setItem("auth-membershipInfo", JSON.stringify(result));
-        localStorage.setItem("auth-membershipInfo-date", JSON.stringify(Date.now()));
-        return result;
-=======
-      ) || []
-
-    r = r.filter(k => !k["statPlugHashes"] || (k["statPlugHashes"][0] != null))
+          }
+          r.mobility = investmentStats[2996146975];
+          r.resilience = investmentStats[392767087];
+          r.recovery = investmentStats[1943323491];
+          r.discipline = investmentStats[1735777505];
+          r.intellect = investmentStats[144602215];
+          r.strength = investmentStats[4244567218];
+
+          // Take a look if it really has the artifice perk
+          if (r.perk == ArmorPerkOrSlot.SlotArtifice) {
+            let statData = profile.Response.itemComponents.perks.data || {};
+            let perks = (statData[d.itemInstanceId || ""] || {})["perks"] || [];
+            const hasPerk = perks.filter((p) => p.perkHash == 229248542).length > 0;
+            if (!hasPerk) r.perk = ArmorPerkOrSlot.None;
+          }
+
+          if (!r.isExotic && this.config_assumeEveryLegendaryIsArtifice)
+            r.perk = ArmorPerkOrSlot.SlotArtifice;
+
+          return r as IInventoryArmor;
+        }) || [];
+
+    r = r.filter((k) => !k["statPlugHashes"] || k["statPlugHashes"][0] != null);
 
     // Now add the stuff to the db..
     await this.db.inventoryArmor.clear();
     await this.db.inventoryArmor.bulkAdd(r);
-    localStorage.setItem("LastArmorUpdate", Date.now().toString())
-    localStorage.setItem("last-armor-db-name", this.db.inventoryArmor.db.name)
+    localStorage.setItem("LastArmorUpdate", Date.now().toString());
+    localStorage.setItem("last-armor-db-name", this.db.inventoryArmor.db.name);
 
     return r;
   }
-
 
   private getArmorPerk(v: DestinyInventoryItemDefinition): ArmorPerkOrSlot {
     // Guardian Games
-    if (environment.featureFlags.enableGuardianGamesFeatures && ( v.hash === 1013401891 || v.hash === 366019830 || v.hash == 537041732) )
-     return ArmorPerkOrSlot.GuardianGamesClassItem;
-
-    if ((v.sockets?.socketEntries.filter(d => d.reusablePlugSetHash == 1259) || []).length > 0)
+    if (
+      environment.featureFlags.enableGuardianGamesFeatures &&
+      (v.hash === 1013401891 || v.hash === 366019830 || v.hash == 537041732)
+    )
+      return ArmorPerkOrSlot.GuardianGamesClassItem;
+
+    if ((v.sockets?.socketEntries.filter((d) => d.reusablePlugSetHash == 1259) || []).length > 0)
       return ArmorPerkOrSlot.SlotArtifice;
 
-    if ((v.sockets?.socketEntries.filter(d => d.singleInitialItemHash == 4144354978) || []).length > 0)
+    if (
+      (v.sockets?.socketEntries.filter((d) => d.singleInitialItemHash == 4144354978) || []).length >
+      0
+    )
       return ArmorPerkOrSlot.SlotRootOfNightmares;
-    if ((v.sockets?.socketEntries.filter(d => d.singleInitialItemHash == 1728096240) || []).length > 0)
+    if (
+      (v.sockets?.socketEntries.filter((d) => d.singleInitialItemHash == 1728096240) || []).length >
+      0
+    )
       return ArmorPerkOrSlot.SlotKingsFall;
-    if ((v.sockets?.socketEntries.filter(d => d.singleInitialItemHash == 1679876242) || []).length > 0)
+    if (
+      (v.sockets?.socketEntries.filter((d) => d.singleInitialItemHash == 1679876242) || []).length >
+      0
+    )
       return ArmorPerkOrSlot.SlotLastWish;
-    if ((v.sockets?.socketEntries.filter(d => d.singleInitialItemHash == 3738398030) || []).length > 0)
+    if (
+      (v.sockets?.socketEntries.filter((d) => d.singleInitialItemHash == 3738398030) || []).length >
+      0
+    )
       return ArmorPerkOrSlot.SlotVaultOfGlass;
-    if ((v.sockets?.socketEntries.filter(d => d.singleInitialItemHash == 706611068) || []).length > 0)
+    if (
+      (v.sockets?.socketEntries.filter((d) => d.singleInitialItemHash == 706611068) || []).length >
+      0
+    )
       return ArmorPerkOrSlot.SlotGardenOfSalvation;
-    if ((v.sockets?.socketEntries.filter(d => d.singleInitialItemHash == 4055462131) || []).length > 0)
+    if (
+      (v.sockets?.socketEntries.filter((d) => d.singleInitialItemHash == 4055462131) || []).length >
+      0
+    )
       return ArmorPerkOrSlot.SlotDeepStoneCrypt;
-    if ((v.sockets?.socketEntries.filter(d => d.singleInitialItemHash == 2447143568) || []).length > 0)
+    if (
+      (v.sockets?.socketEntries.filter((d) => d.singleInitialItemHash == 2447143568) || []).length >
+      0
+    )
       return ArmorPerkOrSlot.SlotVowOfTheDisciple;
 
-    if ((v.sockets?.socketEntries.filter(d => d.singleInitialItemHash == 1101259514) || []).length > 0)
+    if (
+      (v.sockets?.socketEntries.filter((d) => d.singleInitialItemHash == 1101259514) || []).length >
+      0
+    )
       return ArmorPerkOrSlot.PerkQueensFavor;
-    if ((v.sockets?.socketEntries.filter(d => d.singleInitialItemHash == 1180997867) || []).length > 0)
+    if (
+      (v.sockets?.socketEntries.filter((d) => d.singleInitialItemHash == 1180997867) || []).length >
+      0
+    )
       return ArmorPerkOrSlot.SlotNightmare;
-    if ((v.sockets?.socketEntries.filter(d => d.singleInitialItemHash == 2472875850) || []).length > 0)
+    if (
+      (v.sockets?.socketEntries.filter((d) => d.singleInitialItemHash == 2472875850) || []).length >
+      0
+    )
       return ArmorPerkOrSlot.PerkIronBanner;
-    if ((v.sockets?.socketEntries.filter(d => d.singleInitialItemHash == 2392155347) || []).length > 0)
+    if (
+      (v.sockets?.socketEntries.filter((d) => d.singleInitialItemHash == 2392155347) || []).length >
+      0
+    )
       return ArmorPerkOrSlot.PerkUniformedOfficer;
-    if ((v.sockets?.socketEntries.filter(d => d.singleInitialItemHash == 400659041) || []).length > 0)
+    if (
+      (v.sockets?.socketEntries.filter((d) => d.singleInitialItemHash == 400659041) || []).length >
+      0
+    )
       return ArmorPerkOrSlot.PerkPlunderersTrappings;
-    if ((v.sockets?.socketEntries.filter(d => d.singleInitialItemHash == 3525583702) || []).length > 0)
+    if (
+      (v.sockets?.socketEntries.filter((d) => d.singleInitialItemHash == 3525583702) || []).length >
+      0
+    )
       return ArmorPerkOrSlot.SeraphSensorArray;
 
-    return ArmorPerkOrSlot.None
+    return ArmorPerkOrSlot.None;
   }
 
   async updateManifest(force = false) {
     if (environment.offlineMode) {
-      console.info("BungieApiService", "updateManifest", "offline mode, skipping")
+      console.info("BungieApiService", "updateManifest", "offline mode, skipping");
       return;
->>>>>>> 6fb58c26
-    }
-
-    async updateArmorItems(force = false) {
-        if (environment.offlineMode) {
-            console.info("BungieApiService", "updateArmorItems", "offline mode, skipping");
+    }
+
+    var destinyManifest = null;
+    if (
+      !force &&
+      localStorage.getItem("LastManifestUpdate") &&
+      localStorage.getItem("last-manifest-revision")
+    ) {
+      if (localStorage.getItem("last-manifest-revision") == environment.revision) {
+        if (
+          Date.now() - Number.parseInt(localStorage.getItem("LastManifestUpdate") || "0") >
+          1000 * 3600 * 0.25
+        ) {
+          destinyManifest = await getDestinyManifest((d) => this.$http(d));
+          const version = destinyManifest.Response.version;
+          if (localStorage.getItem("last-manifest-version") == version) {
+            console.debug(
+              "bungieApiService - updateManifest",
+              "Abort updateManifest due to fitting ManifestVersion"
+            );
             return;
+          }
         }
-
-        if (!force && localStorage.getItem("LastArmorUpdate"))
-            if (localStorage.getItem("last-armor-db-name") == this.db.inventoryArmor.db.name)
-                if (
-                    Date.now() - Number.parseInt(localStorage.getItem("LastArmorUpdate") || "0") <
-                    (1000 * 3600) / 2
-                )
-                    return;
-        let destinyMembership = await this.getMembershipDataForCurrentUser();
-        if (!destinyMembership) {
-            await this.authService.logout();
+        if (localStorage.getItem("last-manifest-db-name") == this.db.manifestArmor.db.name)
+          if (
+            Date.now() - Number.parseInt(localStorage.getItem("LastManifestUpdate") || "0") <
+            1000 * 3600 * 24
+          ) {
+            console.debug(
+              "bungieApiService - updateManifest",
+              "Abort updateManifest due to fitting Date"
+            );
             return;
+          }
+      }
+    }
+
+    if (destinyManifest == null) destinyManifest = await getDestinyManifest((d) => this.$http(d));
+    const version = destinyManifest.Response.version;
+
+    const manifestTables = await getDestinyManifestSlice((d) => this.$httpWithoutKey(d), {
+      destinyManifest: destinyManifest.Response,
+      tableNames: ["DestinyInventoryItemDefinition"],
+      language: "en",
+    });
+
+    console.log(
+      "manifestTables.DestinyInventoryItemDefinition",
+      manifestTables.DestinyInventoryItemDefinition
+    );
+
+    let entries = Object.entries(manifestTables.DestinyInventoryItemDefinition)
+      .filter(([k, v]) => {
+        if (v.itemType == 19) return true; // mods
+        if (v.itemType == 2) return true; // armor
+        if (v.inventory?.bucketTypeHash == 3448274439) return true; // helmets, required for festival masks
+        if (v.inventory?.bucketTypeHash == 3551918588) return true; // gauntlets
+        if (v.inventory?.bucketTypeHash == 14239492) return true; // chest
+        if (v.inventory?.bucketTypeHash == 20886954) return true; // leg
+        return false;
+      })
+      .map(([k, v]) => {
+        let slot = ArmorSlot.ArmorSlotNone;
+        if ((v.itemCategoryHashes?.indexOf(45) || -1) > -1) slot = ArmorSlot.ArmorSlotHelmet;
+        if ((v.itemCategoryHashes?.indexOf(46) || -1) > -1) slot = ArmorSlot.ArmorSlotGauntlet;
+        if ((v.itemCategoryHashes?.indexOf(47) || -1) > -1) slot = ArmorSlot.ArmorSlotChest;
+        if ((v.itemCategoryHashes?.indexOf(48) || -1) > -1) slot = ArmorSlot.ArmorSlotLegs;
+        if ((v.itemCategoryHashes?.indexOf(49) || -1) > -1) slot = ArmorSlot.ArmorSlotClass;
+
+        const isArmor2 =
+          (v.sockets?.socketEntries.filter((d) => {
+            return (
+              d.socketTypeHash == 2512726577 || // general
+              d.socketTypeHash == 1108765570 || // arms
+              d.socketTypeHash == 959256494 || // chest
+              d.socketTypeHash == 2512726577 || // class
+              d.socketTypeHash == 3219375296 || // legs
+              d.socketTypeHash == 968742181
+            ); // head
+          }).length || []) > 0;
+
+        const isExotic = v.inventory?.tierTypeName == "Exotic" ? 1 : 0;
+        let exoticPerkHash = null;
+        if (isExotic) {
+          const perks =
+            v.sockets?.socketEntries
+              .filter((s) => s.socketTypeHash == 965959289)
+              .map((d) => d.singleInitialItemHash) || [];
+          exoticPerkHash = perks[0];
         }
 
-        console.info("BungieApiService", "getProfile");
-        let profile = await getProfile((d) => this.$http(d), {
-            components: [
-                DestinyComponentType.CharacterEquipment,
-                DestinyComponentType.CharacterInventories,
-                DestinyComponentType.ProfileCurrencies,
-                DestinyComponentType.ProfileInventories,
-                DestinyComponentType.ItemStats,
-                DestinyComponentType.ItemInstances,
-                DestinyComponentType.ItemPerks,
-                DestinyComponentType.ItemSockets,
-                DestinyComponentType.ItemPlugStates,
-            ],
-            membershipType: destinyMembership.membershipType,
-            destinyMembershipId: destinyMembership.membershipId,
-        });
-
-        let allItems = profile.Response.profileInventory.data?.items || [];
-        for (let charI in profile.Response.characterEquipment.data) {
-            let i = profile.Response.characterEquipment.data[charI].items;
-            allItems = allItems.concat(i);
-        }
-        for (let charI in profile.Response.characterInventories.data) {
-            let i = profile.Response.characterInventories.data[charI].items;
-            allItems = allItems.concat(i);
-        }
-
-        // get amount of materials
-        // 3853748946 enhancement core
-        // 4257549984 enhancement prism
-        // 4257549985 Ascendant Shard
-        var materials = allItems
-            .filter((k) => [3853748946, 4257549984, 4257549985].indexOf(k.itemHash!) > -1)
-            .reduce((previousValue, currentValue) => {
-                if (!(currentValue.itemHash.toString() in previousValue)) {
-                    previousValue[currentValue.itemHash] = 0;
-                }
-                previousValue[currentValue.itemHash] += currentValue.quantity;
-                return previousValue;
-            }, {} as any);
-        let glimmerEntry =
-            profile.Response.profileCurrencies.data?.items.filter(
-                (k) => k.itemHash == 3159615086
-            ) || [];
-        if (glimmerEntry.length > 0) materials["3159615086"] = glimmerEntry[0].quantity;
-        else materials["3159615086"] = 0;
-        let legShardEntry =
-            profile.Response.profileCurrencies.data?.items.filter(
-                (k) => k.itemHash == 1022552290
-            ) || [];
-        if (legShardEntry.length > 0) materials["1022552290"] = legShardEntry[0].quantity;
-        else materials["1022552290"] = 0;
-        localStorage.setItem("stored-materials", JSON.stringify(materials));
-
-        let ids = Array.from(new Set(allItems.map((d) => d.itemHash)));
-        // Do not search directly in the DB, as it is VERY slow.
-        let manifestArmor = await this.db.manifestArmor.toArray();
-        const cx = manifestArmor.filter((d) => ids.indexOf(d.hash) > -1);
-        const modsData = manifestArmor.filter((d) => d.itemType == 19);
-        let res = Object.fromEntries(cx.map((_) => [_.hash, _]));
-        let mods = Object.fromEntries(modsData.map((_) => [_.hash, _]));
-
-        let r =
-            allItems
-                //.filter(d => ids.indexOf(d.itemHash) > -1)
-                .filter((d) => !!d.itemInstanceId)
-                .filter((d) => {
-                    let statData = profile.Response.itemComponents.stats.data || {};
-                    let stats = statData[d.itemInstanceId || ""]?.stats || {};
-                    return !!stats[392767087];
-                })
-                .filter((d) => {
-                    // remove sunset items
-                    let instanceData = profile.Response.itemComponents.instances.data || {};
-                    let instance = instanceData[d.itemInstanceId || ""] || {};
-                    return !!instance.energy;
-                })
-                .map((d) => {
-                    let instanceData = profile.Response.itemComponents.instances.data || {};
-                    let instance = instanceData[d.itemInstanceId || ""] || {};
-
-                    let r = Object.assign(
-                        {
-                            itemInstanceId: d.itemInstanceId || "",
-                            masterworked: !!instance.energy && instance.energy.energyCapacity == 10,
-                            energyLevel: !!instance.energy ? instance.energy.energyCapacity : 0,
-                            mobility: 0,
-                            resilience: 0,
-                            recovery: 0,
-                            discipline: 0,
-                            intellect: 0,
-                            strength: 0,
-                        },
-                        res[d.itemHash]
-                    ) as IInventoryArmor;
-                    (r.id as any) = undefined;
-
-                    // HALLOWEEN MASKS
-                    if (
-                        d.itemHash == 2545426109 ||
-                        d.itemHash == 199733460 ||
-                        d.itemHash == 3224066584
-                    )
-                        r.slot = ArmorSlot.ArmorSlotHelmet;
-                    // /HALLOWEEN MASKS
-
-                    var investmentStats: { [id: number]: number } = {
-                        2996146975: 0,
-                        392767087: 0,
-                        1943323491: 0,
-                        1735777505: 0,
-                        144602215: 0,
-                        4244567218: 0,
-                    };
-                    // Intrinsics
-                    if (res[d.itemHash] && res[d.itemHash].investmentStats) {
-                        for (let newStats of res[d.itemHash].investmentStats) {
-                            if (newStats.statTypeHash in investmentStats)
-                                investmentStats[newStats.statTypeHash] += newStats.value;
-                        }
-                    }
-                    if (r.slot != ArmorSlot.ArmorSlotClass) {
-                        const destinyItemSocketsComponents =
-                            profile.Response.itemComponents.sockets.data || {};
-                        // check if d.itemInstanceId is in destinyItemSocketsComponents
-                        if (d.itemInstanceId && d.itemInstanceId in destinyItemSocketsComponents) {
-                            const sockets: DestinyItemSocketState[] =
-                                destinyItemSocketsComponents[d.itemInstanceId || ""].sockets;
-                            var plugs = [
-                                sockets[6].plugHash,
-                                sockets[7].plugHash,
-                                sockets[8].plugHash,
-                                sockets[9].plugHash,
-                            ];
-                            r.statPlugHashes = plugs;
-                            var plm = plugs.map((k) => mods[k || ""]).filter((k) => k != null);
-                            for (let entry of plm) {
-                                for (let newStats of entry.investmentStats) {
-                                    if (newStats.statTypeHash in investmentStats)
-                                        investmentStats[newStats.statTypeHash] += newStats.value;
-                                }
-                            }
-                        } else {
-                            console.error(
-                                "Sockets data does not contain the correct item instance ID",
-                                d.itemInstanceId,
-                                profile.Response.itemComponents.sockets.data
-                            );
-                        }
-                    }
-                    r.mobility = investmentStats[2996146975];
-                    r.resilience = investmentStats[392767087];
-                    r.recovery = investmentStats[1943323491];
-                    r.discipline = investmentStats[1735777505];
-                    r.intellect = investmentStats[144602215];
-                    r.strength = investmentStats[4244567218];
-
-                    // Take a look if it really has the artifice perk
-                    if (r.perk == ArmorPerkOrSlot.SlotArtifice) {
-                        let statData = profile.Response.itemComponents.perks.data || {};
-                        let perks = (statData[d.itemInstanceId || ""] || {})["perks"] || [];
-                        const hasPerk = perks.filter((p) => p.perkHash == 229248542).length > 0;
-                        if (!hasPerk) r.perk = ArmorPerkOrSlot.None;
-                    }
-
-                    if (!r.isExotic && this.config_assumeEveryLegendaryIsArtifice)
-                        r.perk = ArmorPerkOrSlot.SlotArtifice;
-
-                    return r as IInventoryArmor;
-                }) || [];
-
-        r = r.filter((k) => !k["statPlugHashes"] || k["statPlugHashes"][0] != null);
-
-        // Now add the stuff to the db..
-        await this.db.inventoryArmor.clear();
-        await this.db.inventoryArmor.bulkAdd(r);
-        localStorage.setItem("LastArmorUpdate", Date.now().toString());
-        localStorage.setItem("last-armor-db-name", this.db.inventoryArmor.db.name);
-
-        return r;
-    }
-
-    private getArmorPerk(v: DestinyInventoryItemDefinition): ArmorPerkOrSlot {
-        if (
-            (v.sockets?.socketEntries.filter((d) => d.reusablePlugSetHash == 1259) || []).length > 0
-        )
-            return ArmorPerkOrSlot.SlotArtifice;
-
-        if (
-            (v.sockets?.socketEntries.filter((d) => d.singleInitialItemHash == 4144354978) || [])
-                .length > 0
-        )
-            return ArmorPerkOrSlot.SlotRootOfNightmares;
-        if (
-            (v.sockets?.socketEntries.filter((d) => d.singleInitialItemHash == 1728096240) || [])
-                .length > 0
-        )
-            return ArmorPerkOrSlot.SlotKingsFall;
-        if (
-            (v.sockets?.socketEntries.filter((d) => d.singleInitialItemHash == 1679876242) || [])
-                .length > 0
-        )
-            return ArmorPerkOrSlot.SlotLastWish;
-        if (
-            (v.sockets?.socketEntries.filter((d) => d.singleInitialItemHash == 3738398030) || [])
-                .length > 0
-        )
-            return ArmorPerkOrSlot.SlotVaultOfGlass;
-        if (
-            (v.sockets?.socketEntries.filter((d) => d.singleInitialItemHash == 706611068) || [])
-                .length > 0
-        )
-            return ArmorPerkOrSlot.SlotGardenOfSalvation;
-        if (
-            (v.sockets?.socketEntries.filter((d) => d.singleInitialItemHash == 4055462131) || [])
-                .length > 0
-        )
-            return ArmorPerkOrSlot.SlotDeepStoneCrypt;
-        if (
-            (v.sockets?.socketEntries.filter((d) => d.singleInitialItemHash == 2447143568) || [])
-                .length > 0
-        )
-            return ArmorPerkOrSlot.SlotVowOfTheDisciple;
-
-        if (
-            (v.sockets?.socketEntries.filter((d) => d.singleInitialItemHash == 1101259514) || [])
-                .length > 0
-        )
-            return ArmorPerkOrSlot.PerkQueensFavor;
-        if (
-            (v.sockets?.socketEntries.filter((d) => d.singleInitialItemHash == 1180997867) || [])
-                .length > 0
-        )
-            return ArmorPerkOrSlot.SlotNightmare;
-        if (
-            (v.sockets?.socketEntries.filter((d) => d.singleInitialItemHash == 2472875850) || [])
-                .length > 0
-        )
-            return ArmorPerkOrSlot.PerkIronBanner;
-        if (
-            (v.sockets?.socketEntries.filter((d) => d.singleInitialItemHash == 2392155347) || [])
-                .length > 0
-        )
-            return ArmorPerkOrSlot.PerkUniformedOfficer;
-        if (
-            (v.sockets?.socketEntries.filter((d) => d.singleInitialItemHash == 400659041) || [])
-                .length > 0
-        )
-            return ArmorPerkOrSlot.PerkPlunderersTrappings;
-        if (
-            (v.sockets?.socketEntries.filter((d) => d.singleInitialItemHash == 3525583702) || [])
-                .length > 0
-        )
-            return ArmorPerkOrSlot.SeraphSensorArray;
-
-        return ArmorPerkOrSlot.None;
-    }
-
-    async updateManifest(force = false) {
-        if (environment.offlineMode) {
-            console.info("BungieApiService", "updateManifest", "offline mode, skipping");
-            return;
-        }
-
-        var destinyManifest = null;
-        if (
-            !force &&
-            localStorage.getItem("LastManifestUpdate") &&
-            localStorage.getItem("last-manifest-revision")
-        ) {
-            if (localStorage.getItem("last-manifest-revision") == environment.revision) {
-                if (
-                    Date.now() -
-                        Number.parseInt(localStorage.getItem("LastManifestUpdate") || "0") >
-                    1000 * 3600 * 0.25
-                ) {
-                    destinyManifest = await getDestinyManifest((d) => this.$http(d));
-                    const version = destinyManifest.Response.version;
-                    if (localStorage.getItem("last-manifest-version") == version) {
-                        console.debug(
-                            "bungieApiService - updateManifest",
-                            "Abort updateManifest due to fitting ManifestVersion"
-                        );
-                        return;
-                    }
-                }
-                if (localStorage.getItem("last-manifest-db-name") == this.db.manifestArmor.db.name)
-                    if (
-                        Date.now() -
-                            Number.parseInt(localStorage.getItem("LastManifestUpdate") || "0") <
-                        1000 * 3600 * 24
-                    ) {
-                        console.debug(
-                            "bungieApiService - updateManifest",
-                            "Abort updateManifest due to fitting Date"
-                        );
-                        return;
-                    }
-            }
-        }
-
-        if (destinyManifest == null)
-            destinyManifest = await getDestinyManifest((d) => this.$http(d));
-        const version = destinyManifest.Response.version;
-
-        const manifestTables = await getDestinyManifestSlice((d) => this.$httpWithoutKey(d), {
-            destinyManifest: destinyManifest.Response,
-            tableNames: ["DestinyInventoryItemDefinition"],
-            language: "en",
-        });
-
-        console.log(
-            "manifestTables.DestinyInventoryItemDefinition",
-            manifestTables.DestinyInventoryItemDefinition
-        );
-
-        let entries = Object.entries(manifestTables.DestinyInventoryItemDefinition)
-            .filter(([k, v]) => {
-                if (v.itemType == 19) return true; // mods
-                if (v.itemType == 2) return true; // armor
-                if (v.inventory?.bucketTypeHash == 3448274439) return true; // helmets, required for festival masks
-                if (v.inventory?.bucketTypeHash == 3551918588) return true; // gauntlets
-                if (v.inventory?.bucketTypeHash == 14239492) return true; // chest
-                if (v.inventory?.bucketTypeHash == 20886954) return true; // leg
-                return false;
-            })
-            .map(([k, v]) => {
-                let slot = ArmorSlot.ArmorSlotNone;
-                if ((v.itemCategoryHashes?.indexOf(45) || -1) > -1)
-                    slot = ArmorSlot.ArmorSlotHelmet;
-                if ((v.itemCategoryHashes?.indexOf(46) || -1) > -1)
-                    slot = ArmorSlot.ArmorSlotGauntlet;
-                if ((v.itemCategoryHashes?.indexOf(47) || -1) > -1) slot = ArmorSlot.ArmorSlotChest;
-                if ((v.itemCategoryHashes?.indexOf(48) || -1) > -1) slot = ArmorSlot.ArmorSlotLegs;
-                if ((v.itemCategoryHashes?.indexOf(49) || -1) > -1) slot = ArmorSlot.ArmorSlotClass;
-
-                const isArmor2 =
-                    (v.sockets?.socketEntries.filter((d) => {
-                        return (
-                            d.socketTypeHash == 2512726577 || // general
-                            d.socketTypeHash == 1108765570 || // arms
-                            d.socketTypeHash == 959256494 || // chest
-                            d.socketTypeHash == 2512726577 || // class
-                            d.socketTypeHash == 3219375296 || // legs
-                            d.socketTypeHash == 968742181
-                        ); // head
-                    }).length || []) > 0;
-
-                const isExotic = v.inventory?.tierTypeName == "Exotic" ? 1 : 0;
-                let exoticPerkHash = null;
-                if (isExotic) {
-                    const perks =
-                        v.sockets?.socketEntries
-                            .filter((s) => s.socketTypeHash == 965959289)
-                            .map((d) => d.singleInitialItemHash) || [];
-                    exoticPerkHash = perks[0];
-                }
-
-                var sunsetPowerCaps = [
-                    1862490585, // 1260
-                    1862490584, // 1060
-                    1862490584, // 1060
-                    1862490583, // 1060
-                    2471437758, // 1010
-                ];
-                // if every entry is sunset, so is this item.
-                var isSunset =
-                    v.quality?.versions.filter((k) => sunsetPowerCaps.includes(k.powerCapHash))
-                        .length == v.quality?.versions.length;
-
-                return {
-                    hash: v.hash,
-                    icon: v.displayProperties.icon,
-                    watermarkIcon: (v.quality?.displayVersionWatermarkIcons || [null])[0],
-                    name: v.displayProperties.name,
-                    description: v.displayProperties.description,
-                    clazz: v.classType,
-                    armor2: isArmor2,
-                    slot: slot,
-                    isExotic: isExotic,
-                    isSunset: isSunset,
-                    rarity: v.inventory?.tierType,
-                    exoticPerkHash: exoticPerkHash,
-                    itemType: v.itemType,
-                    itemSubType: v.itemSubType,
-                    investmentStats: v.investmentStats,
-                    perk: this.getArmorPerk(v),
-                } as IManifestArmor;
-            });
-
-        await this.db.manifestArmor.clear();
-        await this.db.manifestArmor.bulkPut(entries);
-        localStorage.setItem("LastManifestUpdate", Date.now().toString());
-        localStorage.setItem("last-manifest-db-name", this.db.manifestArmor.db.name);
-        localStorage.setItem("last-manifest-revision", environment.revision);
-        localStorage.setItem("last-manifest-version", version);
-
-        return manifestTables;
-    }
+        var sunsetPowerCaps = [
+          1862490585, // 1260
+          1862490584, // 1060
+          1862490584, // 1060
+          1862490583, // 1060
+          2471437758, // 1010
+        ];
+        // if every entry is sunset, so is this item.
+        var isSunset =
+          v.quality?.versions.filter((k) => sunsetPowerCaps.includes(k.powerCapHash)).length ==
+          v.quality?.versions.length;
+
+        return {
+          hash: v.hash,
+          icon: v.displayProperties.icon,
+          watermarkIcon: (v.quality?.displayVersionWatermarkIcons || [null])[0],
+          name: v.displayProperties.name,
+          description: v.displayProperties.description,
+          clazz: v.classType,
+          armor2: isArmor2,
+          slot: slot,
+          isExotic: isExotic,
+          isSunset: isSunset,
+          rarity: v.inventory?.tierType,
+          exoticPerkHash: exoticPerkHash,
+          itemType: v.itemType,
+          itemSubType: v.itemSubType,
+          investmentStats: v.investmentStats,
+          perk: this.getArmorPerk(v),
+        } as IManifestArmor;
+      });
+
+    await this.db.manifestArmor.clear();
+    await this.db.manifestArmor.bulkPut(entries);
+    localStorage.setItem("LastManifestUpdate", Date.now().toString());
+    localStorage.setItem("last-manifest-db-name", this.db.manifestArmor.db.name);
+    localStorage.setItem("last-manifest-revision", environment.revision);
+    localStorage.setItem("last-manifest-version", version);
+
+    return manifestTables;
+  }
 }