/*
 * Copyright (c) 2023 D2ArmorPicker by Mijago.
 *
 * This program is free software: you can redistribute it and/or modify
 * it under the terms of the GNU Affero General Public License as published
 * by the Free Software Foundation, either version 3 of the License, or
 * (at your option) any later version.
 *
 * This program is distributed in the hope that it will be useful,
 * but WITHOUT ANY WARRANTY; without even the implied warranty of
 * MERCHANTABILITY or FITNESS FOR A PARTICULAR PURPOSE.  See the
 * GNU Affero General Public License for more details.
 *
 * You should have received a copy of the GNU Affero General Public License
 * along with this program.  If not, see <http://www.gnu.org/licenses/>.
 */

// region Imports
import { BuildConfiguration, FixableSelection } from "../data/buildConfiguration";
import { IDestinyArmor, InventoryArmorSource } from "../data/types/IInventoryArmor";
import { ArmorSlot } from "../data/enum/armor-slot";
import { FORCE_USE_ANY_EXOTIC, MAXIMUM_MASTERWORK_LEVEL } from "../data/constants";
import { ModInformation } from "../data/ModInformation";
import {
  ArmorPerkOrSlot,
  ArmorPerkSocketHashes,
  ArmorStat,
  SpecialArmorStat,
  STAT_MOD_VALUES,
  StatModifier,
} from "../data/enum/armor-stat";

import { environment } from "../../environments/environment";

import { ModOptimizationStrategy } from "../data/enum/mod-optimization-strategy";
import { IPermutatorArmor } from "../data/types/IPermutatorArmor";
import {
  IPermutatorArmorSet,
  Tuning,
  createArmorSet,
  isIPermutatorArmorSet,
} from "../data/types/IPermutatorArmorSet";
import { ArmorSystem } from "../data/types/IManifestArmor";

import { precalculatedTuningModCombinations } from "../data/generated/precalculatedModCombinationsWithTunings";

// endregion Imports

type t5Improvement = {
  tuningStat: ArmorStat;
  archetypeStats: ArmorStat[];
};

function isT5WithTuning(i: IPermutatorArmor): boolean {
  return (
    i.armorSystem == ArmorSystem.Armor3 &&
    i.tier == 5 &&
    i.archetypeStats &&
    i.tuningStat !== undefined
  );
}

function mapItemToTuning(i: IPermutatorArmor): t5Improvement {
  return {
    tuningStat: i.tuningStat!,
    archetypeStats: i.archetypeStats,
  };
}

function sortClassItemsForGaps(
  classItems: IPermutatorArmor[],
  config: BuildConfiguration,
  distances: number[],
  stats: number[]
): IPermutatorArmor[] {
  return [...classItems].sort((a, b) => {
    let scoreA = 0,
      scoreB = 0;

    // Base tier and system bonuses
    if (a.tier == 5) scoreA += 15;
    if (b.tier == 5) scoreB += 15;

    // Armor 3.0 bonus (higher for newer system)
    if (a.armorSystem == ArmorSystem.Armor3) scoreA += 12;
    if (b.armorSystem == ArmorSystem.Armor3) scoreB += 12;

    // Artifice slot bonus
    if (a.perk == ArmorPerkOrSlot.SlotArtifice) scoreA += 10;
    if (b.perk == ArmorPerkOrSlot.SlotArtifice) scoreB += 10;

    // Tuning potential bonus
    if (isT5WithTuning(a)) scoreA += 8;
    if (isT5WithTuning(b)) scoreB += 8;

    // Masterwork potential bonus
    const aMasterworkBonus =
      (a.masterworkLevel ?? 0) +
      (a.isExotic && config.assumeExoticsMasterworked ? 5 : 0) +
      (!a.isExotic && config.assumeLegendariesMasterworked ? 5 : 0);
    const bMasterworkBonus =
      (b.masterworkLevel ?? 0) +
      (b.isExotic && config.assumeExoticsMasterworked ? 5 : 0) +
      (!b.isExotic && config.assumeLegendariesMasterworked ? 5 : 0);
    scoreA += aMasterworkBonus;
    scoreB += bMasterworkBonus;

    // Source preference (inventory first, then vendor/collection)
    if (a.source === InventoryArmorSource.Inventory) scoreA += 5;
    if (b.source === InventoryArmorSource.Inventory) scoreB += 5;

    // Stat contribution scoring with waste consideration
    const aStats = [a.mobility, a.resilience, a.recovery, a.discipline, a.intellect, a.strength];
    const bStats = [b.mobility, b.resilience, b.recovery, b.discipline, b.intellect, b.strength];

    for (let i = 0; i < 6; i++) {
      if (distances[i] > 0) {
        // Direct contribution to gaps
        const aContribution = Math.min(distances[i], aStats[i]);
        const bContribution = Math.min(distances[i], bStats[i]);
        scoreA += aContribution;
        scoreB += bContribution;

        // Bonus for filling large gaps
        if (aContribution >= 5) scoreA += 2;
        if (bContribution >= 5) scoreB += 2;
      } else if (config.tryLimitWastedStats && stats[i] + aStats[i] > 200) {
        // Penalty for creating waste
        scoreA -= Math.max(0, stats[i] + aStats[i] - 200);
      } else if (config.tryLimitWastedStats && stats[i] + bStats[i] > 200) {
        scoreB -= Math.max(0, stats[i] + bStats[i] - 200);
      }
    }

    // Total stat sum bonus (prefer higher total stats)
    const aTotalStats = aStats.reduce((sum, stat) => sum + stat, 0);
    const bTotalStats = bStats.reduce((sum, stat) => sum + stat, 0);
    scoreA += aTotalStats * 0.1; // Small bonus for overall stat power
    scoreB += bTotalStats * 0.1;

    return scoreB - scoreA; // Higher contribution first
  });
}

// region Validation and Preparation Functions
function checkSlots(
  config: BuildConfiguration,
  constantModslotRequirement: Map<number, number>,
  availableClassItemTypes: Set<ArmorPerkOrSlot>,
  helmet: IPermutatorArmor,
  gauntlet: IPermutatorArmor,
  chest: IPermutatorArmor,
  leg: IPermutatorArmor
) {
  let requirements = new Map(constantModslotRequirement);
  const slots = [
    { slot: ArmorSlot.ArmorSlotHelmet, item: helmet },
    { slot: ArmorSlot.ArmorSlotGauntlet, item: gauntlet },
    { slot: ArmorSlot.ArmorSlotChest, item: chest },
    { slot: ArmorSlot.ArmorSlotLegs, item: leg },
  ];

  for (let { item } of slots) {
    if (item.armorSystem === ArmorSystem.Armor2) {
      if (
        (item.isExotic && config.assumeEveryLegendaryIsArtifice) ||
        (!item.isExotic && config.assumeEveryLegendaryIsArtifice) ||
        (!item.isExotic &&
          item.slot == ArmorSlot.ArmorSlotClass &&
          config.assumeClassItemIsArtifice)
      ) {
        requirements.set(
          ArmorPerkOrSlot.SlotArtifice,
          (requirements.get(ArmorPerkOrSlot.SlotArtifice) ?? 0) - 1
        );
        continue;
      }
    }

    requirements.set(item.perk, (requirements.get(item.perk) ?? 0) - 1);
    if (item.gearSetHash != null)
      requirements.set(item.gearSetHash, (requirements.get(item.gearSetHash) ?? 0) - 1);
  }

  let SlotRequirements = 0;
  for (let [key] of requirements) {
    if (key == ArmorPerkOrSlot.Any || key == ArmorPerkOrSlot.None) continue;
    SlotRequirements += Math.max(0, requirements.get(key) ?? 0);
  }

  if (SlotRequirements > 1) return { valid: false };
  if (SlotRequirements == 0) return { valid: true, requiredClassItemType: ArmorPerkOrSlot.Any };

  const requiredClassItemPerk = [...requirements.entries()].find((c) => c[1] > 0)?.[0];
  if (!requiredClassItemPerk) return { valid: false, requiredClassItemType: ArmorPerkOrSlot.Any };
  return {
    valid: availableClassItemTypes.has(requiredClassItemPerk),
    requiredClassItemType: requiredClassItemPerk,
  };
}

function prepareConstantStatBonus(config: BuildConfiguration) {
  const constantBonus = [0, 0, 0, 0, 0, 0];
  // Apply configurated mods to the stat value
  // Apply mods
  for (const mod of config.enabledMods) {
    for (const bonus of ModInformation[mod].bonus) {
      var statId =
        bonus.stat == SpecialArmorStat.ClassAbilityRegenerationStat
          ? [1, 0, 2][config.characterClass]
          : bonus.stat;
      constantBonus[statId] += bonus.value;
    }
  }
  return constantBonus;
}

function prepareConstantModslotRequirement(config: BuildConfiguration) {
  let constantPerkRequirement = new Map<ArmorPerkOrSlot, number>();

  for (let [key] of constantPerkRequirement) {
    constantPerkRequirement.set(key, 0);
  }

  for (const req of config.armorRequirements) {
    if ("perk" in req) {
      let perk = req.perk;

      const e = Object.entries(ArmorPerkSocketHashes).find(([, value]) => value == perk);
      if (e) perk = Number.parseInt(e[0]) as any as ArmorPerkOrSlot;

      if (perk != ArmorPerkOrSlot.Any && perk != ArmorPerkOrSlot.None) {
        constantPerkRequirement.set(perk, (constantPerkRequirement.get(perk) ?? 0) + 1);
      }
    } else if ("gearSetHash" in req) {
      // Gear set requirement
      constantPerkRequirement.set(
        req.gearSetHash,
        (constantPerkRequirement.get(req.gearSetHash) ?? 0) + 1
      );
    }
  }
  return constantPerkRequirement;
}

function* generateArmorCombinations(
  helmets: IPermutatorArmor[],
  gauntlets: IPermutatorArmor[],
  chests: IPermutatorArmor[],
  legs: IPermutatorArmor[],
  requiresAtLeastOneExotic: boolean
) {
  for (let helmet of helmets) {
    for (let gauntlet of gauntlets) {
      if (helmet.isExotic && gauntlet.isExotic) continue;
      for (let chest of chests) {
        if ((helmet.isExotic || gauntlet.isExotic) && chest.isExotic) continue;
        for (let leg of legs) {
          if ((helmet.isExotic || gauntlet.isExotic || chest.isExotic) && leg.isExotic) continue;
          if (
            requiresAtLeastOneExotic &&
            !(helmet.isExotic || gauntlet.isExotic || chest.isExotic || leg.isExotic)
          )
            continue;

          yield [helmet, gauntlet, chest, leg];
        }
      }
    }
  }
}

function estimateCombinationsToBeChecked(
  helmets: IPermutatorArmor[],
  gauntlets: IPermutatorArmor[],
  chests: IPermutatorArmor[],
  legs: IPermutatorArmor[]
) {
  let totalCalculations = 0;
  const exoticHelmets = helmets.filter((d) => d.isExotic).length;
  const legendaryHelmets = helmets.length - exoticHelmets;
  const exoticGauntlets = gauntlets.filter((d) => d.isExotic).length;
  const legendaryGauntlets = gauntlets.length - exoticGauntlets;
  const exoticChests = chests.filter((d) => d.isExotic).length;
  const legendaryChests = chests.length - exoticChests;
  const exoticLegs = legs.filter((d) => d.isExotic).length;
  const legendaryLegs = legs.length - exoticLegs;
  totalCalculations += exoticHelmets * legendaryGauntlets * legendaryChests * legendaryLegs;
  totalCalculations += legendaryHelmets * exoticGauntlets * legendaryChests * legendaryLegs;
  totalCalculations += legendaryHelmets * legendaryGauntlets * exoticChests * legendaryLegs;
  totalCalculations += legendaryHelmets * legendaryGauntlets * legendaryChests * exoticLegs;
  totalCalculations += legendaryHelmets * legendaryGauntlets * legendaryChests * legendaryLegs;
  return totalCalculations;
}
// endregion Validation and Preparation Functions

// region Main Worker Event Handler
addEventListener("message", async ({ data }) => {
  if (data.type != "builderRequest") return;

  const threadSplit = data.threadSplit as { count: number; current: number };
  const config = data.config as BuildConfiguration;
  const anyStatFixed = Object.values(config.minimumStatTiers).some(
    (v: FixableSelection<number>) => v.fixed
  );
  let items = data.items as IPermutatorArmor[];

  if (threadSplit == undefined || config == undefined || items == undefined) {
    return;
  }

  const startTime = Date.now();
  console.time(`Total run thread#${threadSplit.current}`);
  // toggle feature flags
  config.onlyShowResultsWithNoWastedStats =
    environment.featureFlags.enableZeroWaste && config.onlyShowResultsWithNoWastedStats;
  if (!environment.featureFlags.enableModslotLimitation) {
    config.statModLimits = {
      maxMods: 5, // M: total mods allowed (0–5)
      maxMajorMods: 5, // N: major mods allowed (0–maxMods)
    };
  }

  let helmets = items
    .filter((i) => i.slot == ArmorSlot.ArmorSlotHelmet)
    .filter((k) => {
      return (
        !config.useFotlArmor ||
        [
          199733460, // titan masq
          2545426109, // warlock
          3224066584, // hunter
        ].indexOf(k.hash) > -1
      );
    });
  let gauntlets = items.filter((i) => i.slot == ArmorSlot.ArmorSlotGauntlet);
  let chests = items.filter((i) => i.slot == ArmorSlot.ArmorSlotChest);
  let legs = items.filter((i) => i.slot == ArmorSlot.ArmorSlotLegs);
  let classItems = items.filter((i) => i.slot == ArmorSlot.ArmorSlotClass);

  // Sort by Masterwork, descending
  classItems = classItems.sort(
    (a, b) => (b.tier ?? 0) - (a.tier ?? 0) || (b.masterworkLevel ?? 0) - (a.masterworkLevel ?? 0)
  );

  // Filter exotic class items based on selected exotic perks if they are not "Any"
  if (config.selectedExoticPerks && config.selectedExoticPerks.length >= 2) {
    const firstPerkFilter = config.selectedExoticPerks[0];
    const secondPerkFilter = config.selectedExoticPerks[1];

    if (firstPerkFilter !== ArmorPerkOrSlot.Any || secondPerkFilter !== ArmorPerkOrSlot.Any) {
      classItems = classItems.filter((item) => {
        if (!item.isExotic || !item.exoticPerkHash || item.exoticPerkHash.length < 2) {
          return true; // Keep non-exotic items or items without proper perk data
        }

        const hasFirstPerk =
          firstPerkFilter === ArmorPerkOrSlot.Any || item.exoticPerkHash.includes(firstPerkFilter);
        const hasSecondPerk =
          secondPerkFilter === ArmorPerkOrSlot.Any ||
          item.exoticPerkHash.includes(secondPerkFilter);

        return hasFirstPerk && hasSecondPerk;
      });
    }
  }

  if (
    config.assumeEveryLegendaryIsArtifice ||
    config.assumeEveryExoticIsArtifice ||
    config.assumeClassItemIsArtifice
  ) {
    classItems = classItems.map((item) => {
      if (
        item.armorSystem == ArmorSystem.Armor2 &&
        ((config.assumeEveryLegendaryIsArtifice && !item.isExotic) ||
          (config.assumeEveryExoticIsArtifice && item.isExotic) ||
          (config.assumeClassItemIsArtifice && !item.isExotic))
      ) {
        return { ...item, perk: ArmorPerkOrSlot.SlotArtifice };
      }
      return item;
    });
  }

  // true if any armorPerks is not "any"
  const doesNotRequireArmorPerks = config.armorRequirements.length == 0;

  classItems = classItems.filter(
    (item, index, self) =>
      index ===
      self.findIndex(
        (i) =>
          i.mobility === item.mobility &&
          i.resilience === item.resilience &&
          i.recovery === item.recovery &&
          i.discipline === item.discipline &&
          i.intellect === item.intellect &&
          i.strength === item.strength &&
          i.isExotic === item.isExotic &&
          //i.tier >= (item.tier ?? 0) &&
          ((i.tier < 5 && item.tier < 5) || i.tuningStat == item.tuningStat) &&
          ((i.isExotic && config.assumeExoticsMasterworked) ||
            (!i.isExotic && config.assumeLegendariesMasterworked) ||
            // If there is any stat fixed, we check if the masterwork level is the same as the first item
            (anyStatFixed && i.masterworkLevel === item.masterworkLevel) ||
            // If there is no stat fixed, then we just use the masterwork level of the first item.
            // As it is already sorted descending, we can just check if the masterwork level is the same
            !anyStatFixed) &&
          (doesNotRequireArmorPerks || (i.perk === item.perk && i.gearSetHash === item.gearSetHash))
      )
  );
  //*/

  // Support multithreading. Find the largest set and split it by N, ensuring even exotic distribution.
  if (threadSplit.count > 1) {
    // Find the largest slot array
    const slotArrays: [IPermutatorArmor[], number, string][] = [
      [helmets, helmets.length, "helmets"],
      [gauntlets, gauntlets.length, "gauntlets"],
      [chests, chests.length, "chests"],
      [legs, legs.length, "legs"],
      [classItems, classItems.length, "class"],
    ];
    slotArrays.sort((a, b) => b[1] - a[1]);
    const splitEntry = slotArrays[0][0];
    const splitEntryName = slotArrays[0][2];

    // Separate exotics and non-exotics
    const exotics = splitEntry.filter((i) => i.isExotic);
    const nonExotics = splitEntry.filter((i) => !i.isExotic);

    // Deterministically sort both groups (by hash, then by masterworkLevel, then by name if available)
    const stableSort = (arr: IPermutatorArmor[]) =>
      arr.slice().sort((a, b) => {
        if (a.hash !== b.hash) return a.hash - b.hash;
        if ((a.masterworkLevel ?? 0) !== (b.masterworkLevel ?? 0))
          return (a.masterworkLevel ?? 0) - (b.masterworkLevel ?? 0);
        return 0;
      });
    const sortedExotics = stableSort(exotics);
    const sortedNonExotics = stableSort(nonExotics);

    // Helper to split an array into N nearly equal, deterministic batches
    function splitIntoBatches<T>(arr: T[], batchCount: number): T[][] {
      const batches: T[][] = Array.from({ length: batchCount }, () => []);
      for (let i = 0; i < arr.length; ++i) {
        // Distribute round-robin for determinism
        batches[i % batchCount].push(arr[i]);
      }
      return batches;
    }

    const exoticBatches = splitIntoBatches(sortedExotics, threadSplit.count);
    const nonExoticBatches = splitIntoBatches(sortedNonExotics, threadSplit.count);

    // For this thread, combine the corresponding exotic and non-exotic batch
    const batch = [...exoticBatches[threadSplit.current], ...nonExoticBatches[threadSplit.current]];

    // Replace the original slot array with the batch for this thread
    switch (splitEntryName) {
      case "helmets":
        helmets = batch;
        break;
      case "gauntlets":
        gauntlets = batch;
        break;
      case "chests":
        chests = batch;
        break;
      case "legs":
        legs = batch;
        break;
      case "class":
        classItems = batch;
        break;
    }
  }

  const exoticClassItems = classItems.filter((d) => d.isExotic);
  const legendaryClassItems = classItems.filter((d) => !d.isExotic);
  const exoticClassItemIsEnforced = exoticClassItems.some(
    (item) => config.selectedExotics.indexOf(item.hash) > -1
  );
  let availableClassItemPerkTypes = new Set(classItems.map((d) => d.gearSetHash || d.perk));
  // let availableClassItemPerkTypes1 = new Set(classItems.map((d) => d.gearSetHash));

  // runtime variables
  const runtime = {
    maximumPossibleTiers: [0, 0, 0, 0, 0, 0],
  };

  if (classItems.length == 0) {
    console.warn(
      `Thread#${threadSplit.current} - No class items found with the current configuration.`
    );
    postMessage({
      runtime: runtime,
      results: [],
      done: true,
      checkedCalculations: 0,
      estimatedCalculations: 0,
      stats: {
        permutationCount: 0,
        itemCount: items.length - classItems.length,
        totalTime: Date.now() - startTime,
      },
    });
    return;
  } else if (exoticClassItems.length > 0 && legendaryClassItems.length == 0) {
    // If we do not have legendary class items, we can not use any exotic armor in other slots
    helmets = helmets.filter((d) => !d.isExotic);
    gauntlets = gauntlets.filter((d) => !d.isExotic);
    chests = chests.filter((d) => !d.isExotic);
    legs = legs.filter((d) => !d.isExotic);
  }

  const constantBonus = prepareConstantStatBonus(config);
  const constantModslotRequirement = prepareConstantModslotRequirement(config);

  const requiresAtLeastOneExotic = config.selectedExotics.indexOf(FORCE_USE_ANY_EXOTIC) > -1;

  let results: IPermutatorArmorSet[] = [];
  let resultsLength = 0;

  let listedResults = 0;
  let totalResults = 0;
  let doNotOutput = false;

  // contains the value of the total amount of combinations to be checked
  let estimatedCalculations = estimateCombinationsToBeChecked(helmets, gauntlets, chests, legs);
  let checkedCalculations = 0;
  let lastProgressReportTime = 0;
  // define the delay; it can be 75ms if the estimated calculations are low
  // if the estimated calculations >= 1e6, then we will use 125ms
  let progressBarDelay = estimatedCalculations >= 1e6 ? 125 : 75;

  for (let [helmet, gauntlet, chest, leg] of generateArmorCombinations(
    helmets,
    gauntlets,
    chests,
    legs,
    // if exotic class items are enforced, we can not use any other exotic armor piece
    requiresAtLeastOneExotic && !exoticClassItemIsEnforced
  )) {
    checkedCalculations++;
    /**
     *  At this point we already have:
     *  - Masterworked Exotic/Legendaries, if they must be masterworked (config.onlyUseMasterworkedExotics/config.onlyUseMasterworkedLegendaries)
     *  - disabled items were already removed (config.disabledItems)
     */
    const slotCheckResult = checkSlots(
      config,
      constantModslotRequirement,
      availableClassItemPerkTypes,
      helmet,
      gauntlet,
      chest,
      leg
    );
    if (!slotCheckResult.valid) continue;

    const hasOneExotic = helmet.isExotic || gauntlet.isExotic || chest.isExotic || leg.isExotic;
    // TODO This check should be in the generator
    if (hasOneExotic && exoticClassItemIsEnforced) continue;

    let classItemsToUse: IPermutatorArmor[] = classItems;
    if (hasOneExotic) {
      // if we have an exotic armor piece, we can not use the exotic class item
      classItemsToUse = legendaryClassItems;
    } else if (config.selectedExotics[0] == FORCE_USE_ANY_EXOTIC || exoticClassItemIsEnforced) {
      // if we have no exotic armor piece, we can use the exotic class item
      classItemsToUse = exoticClassItems;
    }
    if (slotCheckResult.requiredClassItemType != ArmorPerkOrSlot.Any) {
      classItemsToUse = classItems.filter(
        (item) =>
          item.perk == slotCheckResult.requiredClassItemType ||
          item.gearSetHash == slotCheckResult.requiredClassItemType
      );
    }
    if (classItemsToUse.length == 0) {
      // If we have no class items, we do not need to calculate the permutation
      continue;
    }

    const result = handlePermutation(
      runtime,
      config,
      helmet,
      gauntlet,
      chest,
      leg,
      classItemsToUse,
      constantBonus,
      doNotOutput
    );
    // Only add 50k to the list if the setting is activated.
    // We will still calculate the rest so that we get accurate results for the runtime values
    if (isIPermutatorArmorSet(result)) {
      totalResults++;

      results.push(result);
      resultsLength++;
      listedResults++;
      doNotOutput =
        doNotOutput ||
        (config.limitParsedResults && listedResults >= 3e4 / threadSplit.count) ||
        listedResults >= 1e6 / threadSplit.count;
    }

    if (totalResults % 5000 == 0 && lastProgressReportTime + progressBarDelay < Date.now()) {
      lastProgressReportTime = Date.now();
      postMessage({
        checkedCalculations,
        estimatedCalculations,
        reachableTiers: runtime.maximumPossibleTiers,
      });
    }

    if (resultsLength >= 5000) {
      // @ts-ignore
      postMessage({ runtime, results, done: false, checkedCalculations, estimatedCalculations });
      results = [];
      resultsLength = 0;
    }
  }
  console.timeEnd(`Total run thread#${threadSplit.current}`);

  // @ts-ignore
  postMessage({
    runtime,
    results,
    done: true,
    checkedCalculations,
    estimatedCalculations,
    stats: {
      permutationCount: totalResults,
      itemCount: items.length - classItems.length,
      totalTime: Date.now() - startTime,
    },
  });
});
// endregion Main Worker Event Handler

// region Core Calculation Functions
export function getStatSum(
  items: IDestinyArmor[]
): [number, number, number, number, number, number] {
  return [
    items[0].mobility + items[1].mobility + items[2].mobility + items[3].mobility,
    items[0].resilience + items[1].resilience + items[2].resilience + items[3].resilience,
    items[0].recovery + items[1].recovery + items[2].recovery + items[3].recovery,
    items[0].discipline + items[1].discipline + items[2].discipline + items[3].discipline,
    items[0].intellect + items[1].intellect + items[2].intellect + items[3].intellect,
    items[0].strength + items[1].strength + items[2].strength + items[3].strength,
  ];
}

function applyMasterworkStats(
  item: IPermutatorArmor,
  config: BuildConfiguration,
  stats: number[] = [0, 0, 0, 0, 0, 0]
): void {
  if (item.armorSystem == ArmorSystem.Armor2) {
    if (
      item.masterworkLevel == MAXIMUM_MASTERWORK_LEVEL ||
      (item.isExotic && config.assumeExoticsMasterworked) ||
      (!item.isExotic && config.assumeLegendariesMasterworked)
    ) {
      // Armor 2.0 Masterworked items give +10 to all stats
      for (let i = 0; i < 6; i++) {
        stats[i] += 2;
      }
    }
  } else if (item.armorSystem == ArmorSystem.Armor3) {
    let multiplier = item.masterworkLevel;
    if (
      (item.isExotic && config.assumeExoticsMasterworked) ||
      (!item.isExotic && config.assumeLegendariesMasterworked)
    )
      multiplier = MAXIMUM_MASTERWORK_LEVEL;
    if (multiplier == 0) return;

    // item.archetypeStats contains three stat indices. The OTHER THREE get +1 per multiplier
    for (let i = 0; i < 6; i++) {
      if (item.archetypeStats.includes(i)) continue;
      stats[i] += multiplier;
    }
  }
}

function generate_tunings(possibleImprovements: t5Improvement[]): Tuning[] {
  const impValues = possibleImprovements.map((imp) => {
    let l = [[0, 0, 0, 0, 0, 0]];

    let balancedTuning = [0, 0, 0, 0, 0, 0];
    for (let n = 0; n < 6; n++) {
      if (!imp.archetypeStats.includes(n)) balancedTuning[n] = 1;

      if (n == imp.tuningStat) continue;
      let p = [0, 0, 0, 0, 0, 0];
      p[imp.tuningStat] = 5;
      p[n] = -5;
      l.push(p);
    }
<<<<<<< HEAD
    l.push(ooo);
=======
    l.push(balancedTuning);
>>>>>>> eecd8c1b

    return l;
  });
  const tunings: Tuning[] = [];

  const seen = new Set<string>();

  function addUniqueTuning(tuning: Tuning) {
    const key = tuning.join(",");
    if (!seen.has(key)) {
      tunings.push(tuning as Tuning);
      seen.add(key);
    }
  }

  if (impValues.length === 0) {
    addUniqueTuning([0, 0, 0, 0, 0, 0]);
  } else {
    function recurse(idx: number, acc: number[]) {
      if (idx === impValues.length) {
        addUniqueTuning(acc as Tuning);
        return;
      }
      for (const v of impValues[idx]) {
        const next = [
          acc[0] + v[0],
          acc[1] + v[1],
          acc[2] + v[2],
          acc[3] + v[3],
          acc[4] + v[4],
          acc[5] + v[5],
        ];
        recurse(idx + 1, next);
      }
    }
    recurse(0, [0, 0, 0, 0, 0, 0]);
  }

  return tunings;
}

export function handlePermutation(
  runtime: any,
  config: BuildConfiguration,
  helmet: IPermutatorArmor,
  gauntlet: IPermutatorArmor,
  chest: IPermutatorArmor,
  leg: IPermutatorArmor,
  classItems: IPermutatorArmor[],
  constantBonus: number[],
  doNotOutput = false
): never[] | IPermutatorArmorSet | null {
  const items = [helmet, gauntlet, chest, leg];

  // base stats and apply constant health tweak
  const baseStats = getStatSum(items);
  baseStats[1] += !items[2].isExotic && config.addConstent1Health ? 1 : 0;

  // apply masterwork effects to baseStats (assumed idempotent)
  for (const it of items) applyMasterworkStats(it, config, baseStats);

  // precompute targets and fixed flags
  const targetVals: number[] = new Array(6);
  const targetFixed: boolean[] = new Array(6);
  for (let n: ArmorStat = 0; n < 6; n++) {
    targetVals[n] = (config.minimumStatTiers[n].value || 0) * 10;
    targetFixed[n] = !!config.minimumStatTiers[n].fixed;
  }

  // stats without mods, and stats with constant bonuses
  const statsWithoutMods: number[] = [
    baseStats[0],
    baseStats[1],
    baseStats[2],
    baseStats[3],
    baseStats[4],
    baseStats[5],
  ];
  const stats: number[] = [
    statsWithoutMods[0] + (constantBonus[0] || 0),
    statsWithoutMods[1] + (constantBonus[1] || 0),
    statsWithoutMods[2] + (constantBonus[2] || 0),
    statsWithoutMods[3] + (constantBonus[3] || 0),
    statsWithoutMods[4] + (constantBonus[4] || 0),
    statsWithoutMods[5] + (constantBonus[5] || 0),
  ];

  // early abort if fixed tiers exceeded
  for (let n: ArmorStat = 0; n < 6; n++) {
    if (targetFixed[n] && stats[n] > targetVals[n]) return null;
  }

  // count available artifice slots
  const assumeEveryLegendaryIsArtifice = !!config.assumeEveryLegendaryIsArtifice;
  const assumeEveryExoticIsArtifice = !!config.assumeEveryExoticIsArtifice;
  let availableArtificeCount = 0;
  for (const d of items) {
    if (
      d.perk == ArmorPerkOrSlot.SlotArtifice ||
      (d.armorSystem === ArmorSystem.Armor2 &&
        ((assumeEveryLegendaryIsArtifice && !d.isExotic) ||
          (assumeEveryExoticIsArtifice && d.isExotic)))
    ) {
      availableArtificeCount++;
    }
  }

  // initial distances
  const distances: number[] = new Array(6);
  for (let n: ArmorStat = 0; n < 6; n++) distances[n] = Math.max(0, targetVals[n] - stats[n]);

  if (config.onlyShowResultsWithNoWastedStats) {
    for (let stat: ArmorStat = 0; stat < 6; stat++) {
      const v = 10 - (stats[stat] % 10);
      distances[stat] = Math.max(distances[stat], v < 10 ? v : 0);
    }
  }

  // precompute base T5 improvements and per-stat tuning maxima
  const baseT5Improvements: t5Improvement[] = [];
  for (const it of items) {
    if (isT5WithTuning(it)) baseT5Improvements.push(mapItemToTuning(it));
  }

  const preTuningMax: number[] = [0, 0, 0, 0, 0, 0];
  for (const t5 of baseT5Improvements) {
    const mask = [false, false, false, false, false, false];
    for (const s of t5.archetypeStats) if (s >= 0 && s < 6) mask[s] = true;
    const balanced: number[] = [0, 0, 0, 0, 0, 0];
    for (let i = 0; i < 6; i++) balanced[i] = mask[i] ? 0 : 1;
    for (let n = 0; n < 6; n++) {
      if (n === t5.tuningStat) continue;
      const p: number[] = [0, 0, 0, 0, 0, 0];
      p[t5.tuningStat] = 5;
      p[n] = -5;
      for (let i = 0; i < 6; i++) preTuningMax[i] += Math.max(balanced[i], p[i]);
    }
  }

  // sort class items once
  const sortedClassItems = sortClassItemsForGaps(classItems, config, distances, stats);

  // reusable buffers
  const adjustedStats = [0, 0, 0, 0, 0, 0];
  const adjustedStatsWithoutMods = [0, 0, 0, 0, 0, 0];
  const newDistances = [0, 0, 0, 0, 0, 0];
  const newOptionalDistances = [0, 0, 0, 0, 0, 0];

  // mod caps
  const maxMajorMods = config.statModLimits?.maxMajorMods || 0;
  const maxMods = config.statModLimits?.maxMods || 0;
  const possibleIncreaseByMod = 10 * maxMajorMods + 5 * Math.max(0, maxMods - maxMajorMods);

  // helper to compute tuning maxima with optional extra T5
  function calcTuningMaxWithExtra(extra?: t5Improvement): number[] {
    if (!extra) return preTuningMax.slice();
    const result = preTuningMax.slice();
    const mask = [false, false, false, false, false, false];
    for (const s of extra.archetypeStats) if (s >= 0 && s < 6) mask[s] = true;
    const balanced: number[] = [0, 0, 0, 0, 0, 0];
    for (let i = 0; i < 6; i++) balanced[i] = mask[i] ? 0 : 1;
    for (let n = 0; n < 6; n++) {
      if (n === extra.tuningStat) continue;
      const p: number[] = [0, 0, 0, 0, 0, 0];
      p[extra.tuningStat] = 5;
      p[n] = -5;
      for (let i = 0; i < 6; i++) result[i] += Math.max(balanced[i], p[i]);
    }
    return result;
  }

  let finalResult: IPermutatorArmorSet | never[] = [];
  let checkedClassItems = 0;

  classItemLoop: for (const classItem of sortedClassItems) {
    checkedClassItems++;

    // compute adjustedStats
    adjustedStats[0] = stats[0] + (classItem.mobility || 0);
    adjustedStats[1] = stats[1] + (classItem.resilience || 0);
    adjustedStats[2] = stats[2] + (classItem.recovery || 0);
    adjustedStats[3] = stats[3] + (classItem.discipline || 0);
    adjustedStats[4] = stats[4] + (classItem.intellect || 0);
    adjustedStats[5] = stats[5] + (classItem.strength || 0);
    applyMasterworkStats(classItem, config, adjustedStats);

    // quick fixed-tier abort
    for (let n: ArmorStat = 0; n < 6; n++) {
      if (targetFixed[n] && adjustedStats[n] > targetVals[n]) return null;
    }

    // adjustedStatsWithoutMods
    adjustedStatsWithoutMods[0] = statsWithoutMods[0] + (classItem.mobility || 0);
    adjustedStatsWithoutMods[1] = statsWithoutMods[1] + (classItem.resilience || 0);
    adjustedStatsWithoutMods[2] = statsWithoutMods[2] + (classItem.recovery || 0);
    adjustedStatsWithoutMods[3] = statsWithoutMods[3] + (classItem.discipline || 0);
    adjustedStatsWithoutMods[4] = statsWithoutMods[4] + (classItem.intellect || 0);
    adjustedStatsWithoutMods[5] = statsWithoutMods[5] + (classItem.strength || 0);
    applyMasterworkStats(classItem, config, adjustedStatsWithoutMods);

    // tmp artifice count
    const tmpArtificeCount =
      availableArtificeCount + (classItem.perk == ArmorPerkOrSlot.SlotArtifice ? 1 : 0);

    // candidate T5 from class item if any
    const classItemT5 = isT5WithTuning(classItem) ? mapItemToTuning(classItem) : undefined;

    // tuning maxima without full generate
    const tuningMax = calcTuningMaxWithExtra(classItemT5);

    // newDistances
    for (let n: ArmorStat = 0; n < 6; n++)
      newDistances[n] = Math.max(0, targetVals[n] - adjustedStats[n]);
    if (config.onlyShowResultsWithNoWastedStats) {
      for (let stat: ArmorStat = 0; stat < 6; stat++) {
        const v = 10 - (adjustedStats[stat] % 10);
        newDistances[stat] = Math.max(newDistances[stat], v < 10 ? v : 0);
      }
    }

    // newOptionalDistances
    for (let stat: ArmorStat = 0; stat < 6; stat++) newOptionalDistances[stat] = 0;
    if (config.tryLimitWastedStats) {
      for (let stat: ArmorStat = 0; stat < 6; stat++) {
        if (
          newDistances[stat] === 0 &&
          !targetFixed[stat] &&
          adjustedStats[stat] < 200 &&
          adjustedStats[stat] % 10 > 0
        ) {
          newOptionalDistances[stat] = 10 - (adjustedStats[stat] % 10);
        }
      }
    }

    // cheap global bound check
    const newDistanceSum =
      newDistances[0] +
      newDistances[1] +
      newDistances[2] +
      newDistances[3] +
      newDistances[4] +
      newDistances[5];
    const newTotalOptionalDistances =
      newOptionalDistances[0] +
      newOptionalDistances[1] +
      newOptionalDistances[2] +
      newOptionalDistances[3] +
      newOptionalDistances[4] +
      newOptionalDistances[5];

    if (
      newDistanceSum >
      10 * 5 + 3 * availableArtificeCount + 5 * (baseT5Improvements.length + (classItemT5 ? 1 : 0))
    ) {
      if (config.earlyAbortClassItems && checkedClassItems >= 3) break classItemLoop;
      else continue classItemLoop;
    }

    // per-stat quick feasibility check
    let passesPerStat = true;
    for (let stat = 0; stat < 6; stat++) {
      const possibleIncreaseByTuning = tuningMax[stat];
      const possibleIncreaseByArtifice = 3 * tmpArtificeCount;
      const possibleIncrease =
        possibleIncreaseByMod + possibleIncreaseByTuning + possibleIncreaseByArtifice;
      if (possibleIncrease < newDistances[stat]) {
        passesPerStat = false;
        break;
      }
    }
    if (!passesPerStat) {
      if (config.earlyAbortClassItems && checkedClassItems >= 3) break classItemLoop;
      else continue classItemLoop;
    }

    // lazy: only generate full tunings when cheaper checks pass
    const tmpPossibleT5Improvements: t5Improvement[] = baseT5Improvements.slice();
    if (classItemT5) tmpPossibleT5Improvements.push(classItemT5);
    const availableTunings: Tuning[] = generate_tunings(tmpPossibleT5Improvements);

    // heavy work: mod precalc
    let result: StatModifierPrecalc | null;
    if (newDistanceSum === 0 && newTotalOptionalDistances === 0) {
      result = { mods: [], tuning: [0, 0, 0, 0, 0, 0], modBonus: [0, 0, 0, 0, 0, 0] };
    } else {
      result = get_mods_precalc(
        adjustedStats,
        targetVals,
        config,
        newDistances,
        newOptionalDistances,
        tmpArtificeCount,
        config.modOptimizationStrategy,
        availableTunings
      );
    }

    if (result !== null) {
      performTierAvailabilityTesting(
        runtime,
        config,
        adjustedStats,
        targetVals,
        newDistances,
        tmpArtificeCount,
        availableTunings
      );

      if (Array.isArray(finalResult) && finalResult.length === 0) {
        finalResult = tryCreateArmorSetWithClassItem(
          runtime,
          config,
          helmet,
          gauntlet,
          chest,
          leg,
          classItem,
          result,
          adjustedStats,
          adjustedStatsWithoutMods.slice(),
          newDistances,
          tmpArtificeCount,
          doNotOutput
        );
      }
    }
  }

  return finalResult;
}

function getStatVal(statId: ArmorStat, mods: StatModifierPrecalc, start: number) {
  return start + mods.tuning[statId] + mods.modBonus[statId];
}

// region Tier Availability Testing
function performTierAvailabilityTesting(
  runtime: any,
  config: BuildConfiguration,
  stats: number[],
  targetStats: number[],
  distances: number[],
  availableArtificeCount: number,
  availableTunings: Tuning[]
): void {
  for (let stat = 0; stat < 6; stat++) {
    const minimumTuning = availableTunings.map((t) => t[stat]).reduce((a, b) => Math.min(a, b), 0);
    const minStat = stats[stat];

    const tmpTunings = availableTunings.slice().sort((a, b) => {
      const aVal = a[stat];
      const bVal = b[stat];
      const aNeg = aVal < 0;
      const bNeg = bVal < 0;
      if (aNeg && bNeg) {
        // Both negative: sort descending
        return bVal - aVal;
      } else if (!aNeg && !bNeg) {
        // Both zero or positive: sort ascending
        return aVal - bVal;
      } else {
        // Zero/positive first, then negative
        return aNeg ? 1 : -1;
      }
    });

    if (runtime.maximumPossibleTiers[stat] < stats[stat] + minimumTuning) {
      runtime.maximumPossibleTiers[stat] = stats[stat] + minimumTuning;
    }
    //const tuningsWithoutNegatives = tmpTunings.filter((t) => t[stat] >= 0);

    if (minStat >= 200) continue; // Already at max value, no need to test

    const minTier = config.minimumStatTiers[stat as ArmorStat].value * 10;

    // Binary search to find maximum possible value
    let low = Math.max(runtime.maximumPossibleTiers[stat], minTier);
    let high = 200;

    while (low <= high) {
      // Try middle value, rounded to nearest 10 for tier optimization
      const mid = Math.min(200, Math.ceil((low + high) / 2));

      if (minStat >= mid && minimumTuning == 0) {
        // We can already reach this value naturally
        low = mid + 1;
        continue;
      }

      // Calculate distance needed to reach this value
      const testDistances = [...distances];
      testDistances[stat] = Math.max(0, mid - minStat);

      // Check if this value is achievable with mods
      const mods = get_mods_precalc(
        stats,
        targetStats,
        config,
        testDistances,
        [0, 0, 0, 0, 0, 0],
        availableArtificeCount,
        ModOptimizationStrategy.None,
        tmpTunings
      );

      if (mods != null) {
        let val = getStatVal(stat, mods, minStat);
        runtime.maximumPossibleTiers[stat] = Math.max(val, runtime.maximumPossibleTiers[stat]);
        low = Math.max(runtime.maximumPossibleTiers[stat], mid) + 1;
      } else {
        // This value is not achievable, try lower
        high = mid - 1;
      }
    }

    // Verify the final value
    if (low > runtime.maximumPossibleTiers[stat] && low <= 200) {
      const testDistances = [...distances];
      testDistances[stat] = Math.max(low - minStat, 0);
      const mods = get_mods_precalc(
        stats,
        targetStats,
        config,
        testDistances,
        [0, 0, 0, 0, 0, 0],
        availableArtificeCount,
        ModOptimizationStrategy.None,
        tmpTunings
      );
      if (mods != null) {
        runtime.maximumPossibleTiers[stat] = low;
        // also set the other stats
        // This may reduce the amount of required calculations for the stats that will be checked later on
        for (let otherStat = stat + 1; otherStat < 6; otherStat++) {
          runtime.maximumPossibleTiers[otherStat] = Math.max(
            getStatVal(otherStat, mods, stats[otherStat]),
            runtime.maximumPossibleTiers[otherStat]
          );
        }
      }
    }
  }
}

function tryCreateArmorSetWithClassItem(
  runtime: any,
  config: BuildConfiguration,
  helmet: IPermutatorArmor,
  gauntlet: IPermutatorArmor,
  chest: IPermutatorArmor,
  leg: IPermutatorArmor,
  classItem: IPermutatorArmor,
  result: StatModifierPrecalc,
  adjustedStats: number[],
  statsWithoutMods: number[],
  newDistances: number[],
  availableArtificeCount: number,
  doNotOutput: boolean
): IPermutatorArmorSet | never[] {
  if (doNotOutput) return [];

  const usedArtifice = result.mods.filter((d: StatModifier) => 0 == d % 3);
  const usedMods = result.mods.filter((d: StatModifier) => 0 != d % 3);

  // Apply mods to stats for final calculation
  const finalStats = [...adjustedStats];
  for (let statModifier of result.mods) {
    const stat = Math.floor((statModifier - 1) / 3);
    finalStats[stat] += STAT_MOD_VALUES[statModifier][1];
  }

  for (let n = 0; n < 6; n++) finalStats[n] += result.tuning[n];

  const waste1 = getWaste(finalStats);
  if (config.onlyShowResultsWithNoWastedStats && waste1 > 0) return [];

  return createArmorSet(
    helmet,
    gauntlet,
    chest,
    leg,
    classItem,
    usedArtifice,
    usedMods,
    finalStats,
    statsWithoutMods,
    result.tuning
  );
}

// region Mod Calculation Functions
function get_mods_recursive(
  currentStats: number[],
  targetStats: number[],

  distances_to_check: number[],
  availableTunings: Tuning[],
  statIdx: number,
  availableArtificeCount: number,
  availableMajorMods: number,
  availableMods: number
): number[][] | null {
  if (statIdx > 5) {
    // Now we have a valid set of mods and tunings, but we still have to check -5 values. This will happen in innermost loop
    // statIdx is no longer useful here

    // 1. If there is any tuning with no negative in any value, then return []
    //    if (availableTunings.some(tuning => tuning.every(v => v >= 0))) {
    //      return [];
    //    }

    // Now there are only tunings with negative values left.
    // 2.1 If there is any stat where (currentStat - tuningValue) >= target value, then return
    outer: for (let tuning of availableTunings) {
      for (let i = 0; i < 6; i++) {
        if (tuning[i] >= 0) continue;
        if (currentStats[i] + tuning[i] < targetStats[i]) continue outer;
      }
      return [tuning];
    }

    // 2.2 if we still have a few mods left, we can simply call the recursion again, but with the new "temp" stats
    if (availableMods > 0) {
      for (let tuning of availableTunings) {
        const newStats = currentStats.map((s, i) => s + tuning[i]);
        const newDists = distances_to_check.map((d, i) =>
          Math.max(0, targetStats[i] - newStats[i])
        );
        const otherMods = get_mods_recursive(
          newStats,
          targetStats,
          newDists,
          [],
          0,
          availableArtificeCount,
          availableMajorMods,
          availableMods
        );
        if (otherMods !== null) {
          return [...otherMods, tuning];
        }
      }
    }

    return null;
  }

  const maxValueOfAvailableTunings = availableTunings.reduce(
    (max, tuning) => Math.max(max, tuning[statIdx]),
    0
  );

  const distance = distances_to_check[statIdx];

  //let precalculatedMods = precalculatedModCombinations[distance] || [[0, 0, 0, 0, 0, 0]];
  let precalculatedMods = precalculatedTuningModCombinations[distance] || [[0, 0, 0, 0, 0, 0]];
  precalculatedMods = precalculatedMods.filter(
    (mod) =>
      mod[0] <= availableArtificeCount &&
      mod[2] <= availableMajorMods &&
      mod[2] + mod[1] <= availableMods &&
      mod[3] <= maxValueOfAvailableTunings
  );

  if (precalculatedMods.length == 0) {
    return null;
  }

  for (const pickedMod of precalculatedMods) {
    const totalMods = Math.max(0, availableMods - pickedMod[1] - pickedMod[2]);
    const majorMods = Math.min(totalMods, Math.max(0, availableMajorMods - pickedMod[2]));
    const artifice = Math.max(0, availableArtificeCount - pickedMod[0]);

    let selectedTuningsInner = availableTunings;
    const requiredTuningCount = pickedMod[4];
    const requiredTuningValue = pickedMod[3];
    if (requiredTuningCount > 0) {
      selectedTuningsInner = availableTunings.filter(
        (tuning) => tuning[statIdx] >= requiredTuningValue
      );
      if (selectedTuningsInner.length == 0) {
        continue;
        // return null; // we could also return, if the table is sorted ascending to tuningCount
      }
    }

    const otherMods = get_mods_recursive(
      currentStats,
      targetStats,
      distances_to_check, //.slice(1),
      selectedTuningsInner,
      statIdx + 1,
      artifice,
      majorMods,
      totalMods
    );
    if (otherMods !== null) {
      return [pickedMod, ...otherMods];
    }
  }
  return null;
}

type StatModifierPrecalc = {
  mods: StatModifier[];
  modBonus: number[];
  tuning: Tuning;
};

function get_mods_precalc(
  currentStats: number[],
  targetStats: number[],
  config: BuildConfiguration,
  distances: number[],
  optionalDistances: number[],
  availableArtificeCount: number,
  optimize: ModOptimizationStrategy = ModOptimizationStrategy.None,
  availableTunings: Tuning[]
): StatModifierPrecalc | null {
  const totalDistance =
    distances[0] + distances[1] + distances[2] + distances[3] + distances[4] + distances[5];
  if (totalDistance > 50 + 25) return null;

  if (totalDistance == 0 && optionalDistances.every((d) => d == 0)) {
    // no mods needed, return empty array
    return { mods: [], tuning: [0, 0, 0, 0, 0, 0], modBonus: [0, 0, 0, 0, 0, 0] };
  }

  let pickedMods = get_mods_recursive(
    currentStats,
    targetStats,
    distances,
    availableTunings,
    0,
    availableArtificeCount,
    config.statModLimits.maxMajorMods,
    config.statModLimits.maxMods
  );

  if (pickedMods === null) return null;

  const usedMods = [];
  const modBonus = [0, 0, 0, 0, 0, 0];
  // The last entry is always the tuning
  for (let i = 0; i < pickedMods.length - 1; i++) {
    for (let n = 0; n < pickedMods[i][1]; n++) {
      usedMods.push(1 + 3 * i);
      modBonus[i] += 5;
    }
    for (let n = 0; n < pickedMods[i][2]; n++) {
      usedMods.push(2 + 3 * i);
      modBonus[i] += 10;
    }
    for (let n = 0; n < pickedMods[i][0]; n++) {
      usedMods.push(3 + 3 * i);
      modBonus[i] += 3;
    }
  }

  return {
    mods: usedMods,
    modBonus: modBonus,
    tuning: pickedMods[pickedMods.length - 1] as Tuning,
  };
}

export function getSkillTier(stats: number[]) {
  return (
    Math.floor(Math.min(200, stats[ArmorStat.StatWeapon]) / 10) +
    Math.floor(Math.min(200, stats[ArmorStat.StatHealth]) / 10) +
    Math.floor(Math.min(200, stats[ArmorStat.StatClass]) / 10) +
    Math.floor(Math.min(200, stats[ArmorStat.StatGrenade]) / 10) +
    Math.floor(Math.min(200, stats[ArmorStat.StatSuper]) / 10) +
    Math.floor(Math.min(200, stats[ArmorStat.StatMelee]) / 10)
  );
}

export function getWaste(stats: number[]) {
  return (
    Math.max(0, stats[ArmorStat.StatWeapon] - 200) +
    Math.max(0, stats[ArmorStat.StatHealth] - 200) +
    Math.max(0, stats[ArmorStat.StatClass] - 200) +
    Math.max(0, stats[ArmorStat.StatGrenade] - 200) +
    Math.max(0, stats[ArmorStat.StatSuper] - 200) +
    Math.max(0, stats[ArmorStat.StatMelee] - 200)
  );
}
// endregion Core Calculation Functions<|MERGE_RESOLUTION|>--- conflicted
+++ resolved
@@ -704,11 +704,7 @@
       p[n] = -5;
       l.push(p);
     }
-<<<<<<< HEAD
-    l.push(ooo);
-=======
     l.push(balancedTuning);
->>>>>>> eecd8c1b
 
     return l;
   });
