--- conflicted
+++ resolved
@@ -1,868 +1,16 @@
 export enum ChangelogEntryType {
-    ADD,
-    REMOVE,
-    MODIFIED,
+  ADD,
+  REMOVE,
+  MODIFIED,
 }
 
 export interface ChangelogEntry {
-    type: ChangelogEntryType;
-    text: string;
-    issues: string[] | undefined;
+  type: ChangelogEntryType;
+  text: string;
+  issues: string[] | undefined;
 }
 
 export const CHANGELOG_DATA = [
-<<<<<<< HEAD
-    {
-        version: "2.3.1",
-        date: "April 2, 2023",
-        entries: [
-            {
-                type: ChangelogEntryType.ADD,
-                text: "Feature: Added the possibility to only show builds that contain an exotic.",
-                issues: [],
-            },
-            {
-                type: ChangelogEntryType.ADD,
-                text: "Added 'Root of Nightmares' modslot filter.",
-                issues: [],
-            },
-            {
-                type: ChangelogEntryType.ADD,
-                text: "Added 'Queen's Favor' seasonal perk filter.",
-                issues: [],
-            },
-            {
-                type: ChangelogEntryType.ADD,
-                text: "Added text indicating that only fragments that affect stats are shown.",
-                issues: [],
-            },
-            {
-                type: ChangelogEntryType.MODIFIED,
-                text: "Fixed deprecated mods being sent when opening the loadout in DIM. Also adds artifice mods now.",
-                issues: [],
-            },
-            {
-                type: ChangelogEntryType.MODIFIED,
-                text: "Fixed an issue where the tool did not put artifice mods on the class item if you forced the class item to be artifice.....",
-                issues: [],
-            },
-            {
-                type: ChangelogEntryType.MODIFIED,
-                text: "Fixed an issue where the default selection was the titan class, even if you had no titan characters.",
-                issues: [],
-            },
-        ],
-    },
-    {
-        version: "2.3.0",
-        date: "March 14, 2023",
-        entries: [
-            {
-                type: ChangelogEntryType.ADD,
-                text: "Automatically adds artifice mods to your armor. This replaces minor and major mods where possible.",
-                issues: [],
-            },
-            {
-                type: ChangelogEntryType.ADD,
-                text: "Added the amount of used artifice mods to the result table overview (next to the mods). They are not calculated into the 'mod cost' column.",
-                issues: [],
-            },
-            {
-                type: ChangelogEntryType.ADD,
-                text: "Added new fragments, including Strand.",
-                issues: [],
-            },
-            {
-                type: ChangelogEntryType.MODIFIED,
-                text: "Adapted modslot cost of Resilience and Recovery mods.",
-                issues: [],
-            },
-            {
-                type: ChangelogEntryType.MODIFIED,
-                text: "Introduced more modules for asynchronous loading. This is more a speed improvement than a feature.",
-                issues: [],
-            },
-            {
-                type: ChangelogEntryType.MODIFIED,
-                text: "Reduced the maximum limit of reported results from 50,000 to 30,000. Note that D2AP still calculates every result, it just does not report them. This is a major speedup, and you usually should not even realize the change.",
-                issues: [],
-            },
-            {
-                type: ChangelogEntryType.MODIFIED,
-                text: "Increased the visual contrast of major mods in the results table. This means it is now easier to distinguish major from minor mods.",
-                issues: [],
-            },
-            {
-                type: ChangelogEntryType.REMOVE,
-                text: "Removed the elemental affinity completely.",
-                issues: [],
-            },
-            {
-                type: ChangelogEntryType.REMOVE,
-                text: "DISABLED the 'Zero Waste' feature. It will be re-enabled in the future.",
-                issues: [],
-            },
-            {
-                type: ChangelogEntryType.REMOVE,
-                text: "DISABLED the 'Modslot Limitation' feature. It will be re-enabled in the future.",
-                issues: [],
-            },
-        ],
-    },
-    {
-        version: "2.2.16",
-        date: "December 7, 2022",
-        entries: [
-            {
-                type: ChangelogEntryType.ADD,
-                text: "Added Ember of Torches (with -10 Discipline).",
-                issues: [],
-            },
-            {
-                type: ChangelogEntryType.ADD,
-                text: "Added Retrofit mods (mobility and resilience).",
-                issues: [],
-            },
-            {
-                type: ChangelogEntryType.ADD,
-                text: "Added armor perk 'Seraph Sensor Array' to the dropdown.",
-                issues: [],
-            },
-            {
-                type: ChangelogEntryType.ADD,
-                text: "Added a Game2Give message. Let's support the little lights together!",
-                issues: [],
-            },
-            {
-                type: ChangelogEntryType.MODIFIED,
-                text: "Fixed artifice modslot.",
-                issues: [],
-            },
-            {
-                type: ChangelogEntryType.MODIFIED,
-                text: "Membership data is cached longer to make things faster and to ease the Bungie API.",
-                issues: [],
-            },
-        ],
-    },
-    {
-        version: "2.2.15",
-        date: "October 18, 2022",
-        entries: [
-            {
-                type: ChangelogEntryType.ADD,
-                text: "Added FOTL masks.",
-                issues: [],
-            },
-        ],
-    },
-    {
-        version: "2.2.13",
-        date: "September 23, 2022",
-        entries: [
-            {
-                type: ChangelogEntryType.ADD,
-                text: "Added an advanced setting to replace the 'Tiers' column with a 'Max Tiers' column. This is adds the amount of open modslots to the column, but ignores mod limitations at the moment. A T32 build without mods will now show T37.",
-                issues: [],
-            },
-        ],
-    },
-    {
-        version: "2.2.12",
-        date: "September 11, 2022",
-        entries: [
-            {
-                type: ChangelogEntryType.MODIFIED,
-                text: "Changed the layout to force the settings (left) and results (right) to be next to each other. This means that the page is more mobile approachable. This is also the first step to a more flexible layout.",
-                issues: [],
-            },
-        ],
-    },
-    {
-        version: "2.2.11",
-        date: "September 10, 2022",
-        entries: [
-            {
-                type: ChangelogEntryType.ADD,
-                text: "Added a display for your owned upgrade materials in the character overview.",
-                issues: [],
-            },
-            {
-                type: ChangelogEntryType.ADD,
-                text: "Added a notification to warn you when you create a modslot limitation that yields no results. Note that this will not (yet) show invalid combinations over all armor, just for the given slot you selected it in.",
-                issues: [],
-            },
-            {
-                type: ChangelogEntryType.MODIFIED,
-                text: "Reduced size of exotic icons so that the left side will not grow on Titan class.",
-                issues: [],
-            },
-            {
-                type: ChangelogEntryType.MODIFIED,
-                text: "The 'Performance Optimization' settings will now always re-enable after a reload to prevent your browser being stuck in a crash-loop. (This is for you, iOS Safari users)",
-                issues: [],
-            },
-            {
-                type: ChangelogEntryType.MODIFIED,
-                text: "Changed wording of the 'Performance Optimization' setting to prevent people from using it incorrectly.",
-                issues: [],
-            },
-        ],
-    },
-    {
-        version: "2.2.10",
-        date: "September 2, 2022",
-        entries: [
-            {
-                type: ChangelogEntryType.MODIFIED,
-                text: "Updated Artifice Modslot Hash after the most recent hotfix.",
-                issues: [],
-            },
-        ],
-    },
-    {
-        version: "2.2.9",
-        date: "September 1, 2022",
-        entries: [
-            {
-                type: ChangelogEntryType.MODIFIED,
-                text: "Tooltips do now not obstruct the clicks of stats. This fixes the iOS stat selection issue.",
-                issues: [],
-            },
-        ],
-    },
-    {
-        version: "2.2.8c",
-        date: "August 24, 2022",
-        entries: [
-            {
-                type: ChangelogEntryType.MODIFIED,
-                text: "The manifest is now (again) automatically updated on version changes. This fixes your artifice problems at the beginning of a new season.",
-                issues: [],
-            },
-            {
-                type: ChangelogEntryType.MODIFIED,
-                text: "Added subclass hashes for Arc. This means that it now transfers to DIM.",
-                issues: [],
-            },
-        ],
-    },
-    {
-        version: "2.2.8b",
-        date: "August 24, 2022",
-        entries: [
-            {
-                type: ChangelogEntryType.MODIFIED,
-                text: "Fixed Artifice modslots. You might need to wait a bit, alternatively delete the database (Account section) or re-log.",
-                issues: [],
-            },
-        ],
-    },
-    {
-        version: "2.2.8a",
-        date: "August 23, 2022",
-        entries: [
-            {
-                type: ChangelogEntryType.MODIFIED,
-                text: "Updated grenade and melee cooldowns for arc.",
-                issues: [],
-            },
-        ],
-    },
-    {
-        version: "2.2.8",
-        date: "August 23, 2022",
-        entries: [
-            {
-                type: ChangelogEntryType.ADD,
-                text: "Added Arc 3.0 fragments.",
-                issues: [],
-            },
-            {
-                type: ChangelogEntryType.MODIFIED,
-                text: "Fixed tooltip issues on iOS devices.",
-                issues: [],
-            },
-            {
-                type: ChangelogEntryType.MODIFIED,
-                text: "Fixed an infinite loading issue.",
-                issues: [],
-            },
-        ],
-    },
-    {
-        version: "2.2.7",
-        date: "June 25, 2022",
-        entries: [
-            {
-                type: ChangelogEntryType.ADD,
-                text: "Added a link to my Discord bot Crayon.",
-                issues: [],
-            },
-            {
-                type: ChangelogEntryType.MODIFIED,
-                text: "Fixed an issue where a large number of stored configurations would drastically slow down the app.",
-                issues: [],
-            },
-        ],
-    },
-    {
-        version: "2.2.6",
-        date: "June 8, 2022",
-        entries: [
-            {
-                type: ChangelogEntryType.MODIFIED,
-                text: "Fixed an issue where the elemental selection would not give the correct results under very specific conditions.",
-                issues: [],
-            },
-        ],
-    },
-    {
-        version: "2.2.5",
-        date: "June 7, 2022",
-        entries: [
-            {
-                type: ChangelogEntryType.ADD,
-                text: "Added all of the new ability cooldowns.",
-                issues: [],
-            },
-            {
-                type: ChangelogEntryType.MODIFIED,
-                text: "Completely reworked the ability cooldown tooltips. They now show the difference to the currently selected tier.",
-                issues: [],
-            },
-        ],
-    },
-    {
-        version: "2.2.4",
-        date: "June 3, 2022",
-        entries: [
-            {
-                type: ChangelogEntryType.MODIFIED,
-                text: "Fixed the export to DIM. Thanks to bhollis for the fix!",
-                issues: [],
-            },
-            {
-                type: ChangelogEntryType.MODIFIED,
-                text: "The manifest now automatically updates when Bungie updated it too, except just after a fixed timespan.",
-                issues: [],
-            },
-        ],
-    },
-    {
-        version: "2.2.3",
-        date: "May 24, 2022",
-        entries: [
-            {
-                type: ChangelogEntryType.ADD,
-                text: "Added Solar 3.0",
-                issues: [],
-            },
-            {
-                type: ChangelogEntryType.MODIFIED,
-                text: "Adapted artifice armor to the new Season.",
-                issues: [],
-            },
-        ],
-    },
-    {
-        version: "2.2.2",
-        date: "Mar 9, 2022",
-        entries: [
-            {
-                type: ChangelogEntryType.ADD,
-                text: "See what mods do by hovering over their name.",
-                issues: ["D2AP-41"],
-            },
-            {
-                type: ChangelogEntryType.ADD,
-                text: "Added Vow of the Disciple armor.",
-                issues: ["D2AP-35"],
-            },
-            {
-                type: ChangelogEntryType.ADD,
-                text: "Added 'Uniformed Officer' armor.",
-                issues: ["D2AP-35"],
-            },
-            {
-                type: ChangelogEntryType.MODIFIED,
-                text: "Fixed Scatter grenades being Tier 3 (were T4 before).",
-                issues: ["D2AP-39"],
-            },
-            {
-                type: ChangelogEntryType.MODIFIED,
-                text: "Changed the color of the login button.",
-                issues: ["D2AP-37"],
-            },
-            {
-                type: ChangelogEntryType.MODIFIED,
-                text: "When a selected character class does not exist, the tool will now select the first available class as default.",
-            },
-        ],
-    },
-    {
-        version: "2.2.1",
-        date: "Feb 22, 2022",
-        entries: [
-            {
-                type: ChangelogEntryType.ADD,
-                text: "Added a switch to select between Stasis and Void 3.0 fragments. Stasis is enabled per default to ensure backwards compatibility of saved configurations.",
-                issues: ["D2AP-10"],
-            },
-            {
-                type: ChangelogEntryType.ADD,
-                text: "Added a debug section to the (new) account settings page. The account settings page does not do much yet, I just wanted to deploy the debug functions.",
-                issues: ["D2AP-23"],
-            },
-            {
-                type: ChangelogEntryType.MODIFIED,
-                text: "Modified super cooldowns for Witch Queen.",
-            },
-            {
-                type: ChangelogEntryType.MODIFIED,
-                text: "Added a minor text to the exotic overview that explains that exotics not in the inventory are shown in grayscale. You can also no longer select those.",
-                issues: ["D2AP-17"],
-            },
-            {
-                type: ChangelogEntryType.MODIFIED,
-                text: "Minor changes in how the database behaves on logout. It now deletes the inventory when you log out, but still keeps the manifest.",
-                issues: ["D2AP-27"],
-            },
-            {
-                type: ChangelogEntryType.MODIFIED,
-                text: "Users are now logged out when the Bungie.Net API is down.",
-                issues: ["D2AP-34"],
-            },
-            {
-                type: ChangelogEntryType.MODIFIED,
-                text: "Fixed Charge Harvester and Echo of Persistence incorrectly reducing Discipline instead of recovery when used on a Warlock.",
-            },
-        ],
-    },
-    {
-        version: "2.2.0",
-        date: "Feb 09, 2022",
-        entries: [
-            {
-                type: ChangelogEntryType.ADD,
-                text: "Added the ability to select armor perks and 5th slots. Just like the elements you can optionally enforce it to be on a certain slot. Useful if you want to build Iron Banner armor or utilize artifice modslots.",
-            },
-            {
-                type: ChangelogEntryType.ADD,
-                text: "Added the ability to limit the available points on each armor item for stat mods. This allows you to limit the kind of stat mods that are usable. You can now say 'do not use major intellect mods'.",
-            },
-            {
-                type: ChangelogEntryType.ADD,
-                text: "Added the ability to lock stat tiers. Previously you could only set 'Use Tier 3 or higher', now you can optionally set 'Enforce Tier 3'. This is useful for example if you want to enforce T3 mobility on a Titan.",
-            },
-            {
-                type: ChangelogEntryType.ADD,
-                text: "Added a summary of important configuration choices to the result header to improve readability.",
-            },
-            {
-                type: ChangelogEntryType.ADD,
-                text: "Added a button to open the DIM Loadout Builder with the current settings.",
-            },
-            {
-                type: ChangelogEntryType.ADD,
-                text: "Added an option that forces the correct element on non-masterworked armor pieces. This is per default enabled.",
-            },
-            {
-                type: ChangelogEntryType.ADD,
-                text: "Added cooldowns for class abilities (Dodge, Barricade, Rift).",
-            },
-            {
-                type: ChangelogEntryType.ADD,
-                text: "Added visual indicators for minor and major mods in the overview table. The whole visualization is also more compact now.",
-            },
-            {
-                type: ChangelogEntryType.ADD,
-                text: "Added visual cursor indicator to every clickable input, e.g. in the exotic, element and perk/mod selection.",
-            },
-            {
-                type: ChangelogEntryType.ADD,
-                text: "Added a (very basic) item tooltip.",
-            },
-            {
-                type: ChangelogEntryType.ADD,
-                text: "Show the required material cost for each item. Note that this ignores your class item.",
-            },
-            {
-                type: ChangelogEntryType.ADD,
-                text: "Added a stat summary table to the stat detail view. This allows you to easily share a stat distribution with others.",
-            },
-            {
-                type: ChangelogEntryType.ADD,
-                text: "Added 'Clear this section' button to each configuration section.",
-            },
-            {
-                type: ChangelogEntryType.ADD,
-                text: "Added support for your class items. You won't see a lot of this, except when you use the slot and element limitation in specific ways.",
-            },
-            {
-                type: ChangelogEntryType.ADD,
-                text: "Detailed information is now in expandable containers to improve readability.",
-            },
-            {
-                type: ChangelogEntryType.ADD,
-                text: "Show the seasonal icon for every item too.",
-            },
-            {
-                type: ChangelogEntryType.ADD,
-                text: "Added info text to the table headers.",
-            },
-            {
-                type: ChangelogEntryType.ADD,
-                text: "The character selection now shows the existing characters - and their emblems too!",
-            },
-            {
-                type: ChangelogEntryType.ADD,
-                text: "Added Discord and another Ko-Fi link. You can find them in the character selection.",
-            },
-            {
-                type: ChangelogEntryType.ADD,
-                text: "Added a changelog popup right at the start of the page. It only appears when a new update occured. You can always trigger it by clicking the current version number.",
-            },
-            {
-                type: ChangelogEntryType.ADD,
-                text: "Now utilizes three webworkers instead of one. The process is simple, but generally speeds up the results by a huge margin.",
-            },
-            {
-                type: ChangelogEntryType.ADD,
-                text: "Added an Armor Investigation tab for data scientists.",
-            },
-            {
-                type: ChangelogEntryType.ADD,
-                text: "Added a sidenav for smaller devices and reworked the top menubar.",
-            },
-            {
-                type: ChangelogEntryType.ADD,
-                text: "The detailed result table now shows the perk of an selected item, if it has one. This also applies to class items, if necessary.",
-            },
-            {
-                type: ChangelogEntryType.ADD,
-                text: "Hovering over exotics in the exotic selection now displays their perk description.",
-            },
-            {
-                type: ChangelogEntryType.ADD,
-                text: "Added an advanced setting to disable white, green and blue armor.",
-            },
-            {
-                type: ChangelogEntryType.ADD,
-                text: "Added an advanced setting to ignore sunset armor.",
-            },
-            {
-                type: ChangelogEntryType.MODIFIED,
-                text: "Changed the word 'Permutation' to 'Combination' wherever it has been used.",
-            },
-            {
-                type: ChangelogEntryType.MODIFIED,
-                text: "Clicking on a setting that is already set does not re-trigger the calculation now. For example, selecting T3 recovery when it is already at T3 now does nothing.",
-            },
-            {
-                type: ChangelogEntryType.MODIFIED,
-                text: "The default for all stats is now tier 0 instead of tier 1, to make it consistent with the clear buttons.",
-            },
-            {
-                type: ChangelogEntryType.MODIFIED,
-                text: "The default setting for 'ignore non masterworked elements' is now 'off'.",
-            },
-            {
-                type: ChangelogEntryType.MODIFIED,
-                text: "The 'time required' number now measures the time from before the webworkers are spawned until all webworkers are done. Previously it only monitored the time required INSIDE the webworker, so it may show slower times.",
-            },
-            {
-                type: ChangelogEntryType.MODIFIED,
-                text: "Fixed the width of the 'Exotic' header in the results table. This means that it is now farther away from the 'Mobility' column.",
-            },
-            {
-                type: ChangelogEntryType.MODIFIED,
-                text: "Completely reworked the elemental affinity selection. Per default it is now not fixed to a certain armor slot, but using a toggle button you can simply do so again.",
-            },
-            {
-                type: ChangelogEntryType.MODIFIED,
-                text: "The results header now screams at you in bright red letters when no results are found.",
-            },
-            {
-                type: ChangelogEntryType.MODIFIED,
-                text: "The alternating rows of the results details table have now a lighter color to make it easier to read.",
-            },
-            {
-                type: ChangelogEntryType.MODIFIED,
-                text: "Fixed ability cooldowns for melee and grenade at tier 7 and tier 8.",
-            },
-            {
-                type: ChangelogEntryType.MODIFIED,
-                text: "Cooldowns now are shown in MM:SS instead of plain seconds.",
-            },
-            {
-                type: ChangelogEntryType.MODIFIED,
-                text: "Completely rewrote the core logic of D2ArmorPicker for the changes mentioned above.",
-            },
-            {
-                type: ChangelogEntryType.MODIFIED,
-                text: "Exotics you do not have in your vault or inventory are now greyed out.",
-            },
-            {
-                type: ChangelogEntryType.MODIFIED,
-                text: "Fixed an issue where exotics were not shown at your first login.",
-            },
-            {
-                type: ChangelogEntryType.MODIFIED,
-                text: "Changed the color of important buttons so that they are easier to read.",
-            },
-            {
-                type: ChangelogEntryType.MODIFIED,
-                text: "The icons of items in the results are now loaded asynchronous from their hashes. This saves a lot of memory, as I do not have to send two icon URLs for each item - for each result. I will further improve this in a later version.",
-            },
-            {
-                type: ChangelogEntryType.MODIFIED,
-                text: "Maximum table output is now limited to 50 results (instead of 200). It still defaults to 20.}",
-            },
-            {
-                type: ChangelogEntryType.MODIFIED,
-                text: "Completely reworked the visuals of the changelog. It is now more pleasing to the eye.",
-            },
-        ] as ChangelogEntry[],
-    },
-    {
-        version: "2.1.4",
-        date: "Dec 29, 2021",
-        entries: [
-            {
-                type: ChangelogEntryType.MODIFIED,
-                text: "Item stats are now built from their plugs and InvestmentStats (in case of some exotics). This fixes potentially invalid item stats when you use mods like Powerful Friends or Protective Light. A big thanks to u/deangaudet for reminding me that the API also reports the plugs of an item.",
-            },
-            {
-                type: ChangelogEntryType.MODIFIED,
-                text: "Only save necessary item types of the manifest (namely mods and armor). Also, save twhe investmentStats now.",
-            },
-            {
-                type: ChangelogEntryType.MODIFIED,
-                text: "Sped up the item update step.",
-            },
-        ],
-    },
-    {
-        version: "2.1.3",
-        date: "Dec 16, 2021",
-        entries: [
-            {
-                type: ChangelogEntryType.MODIFIED,
-                text: "Added new stat cooldowns",
-            },
-        ],
-    },
-    {
-        version: "2.1.2",
-        date: "Dec 1, 2021",
-        entries: [
-            {
-                type: ChangelogEntryType.MODIFIED,
-                text: "The changelog is now in a scrollable box.",
-            },
-            {
-                type: ChangelogEntryType.MODIFIED,
-                text: "Changed buymeacoffee to a ko-fi link. This way we can keep the PayPal support!",
-            },
-        ],
-    },
-    {
-        version: "2.1.1",
-        date: "Nov 3, 2021",
-        entries: [
-            {
-                type: ChangelogEntryType.REMOVE,
-                text: "Removed the HALLOWEEN SPECIAL feature. Maybe something like this will return some day?",
-            },
-            {
-                type: ChangelogEntryType.ADD,
-                text: "Added tooltip to the item icons in the detailed overview to show the name of the item.",
-            },
-            {
-                type: ChangelogEntryType.MODIFIED,
-                text: "Fixed an issue where the list of exotics did not load at the first login.",
-            },
-            {
-                type: ChangelogEntryType.MODIFIED,
-                text: "Saved configurations now contain the current software version for future reference.",
-            },
-            {
-                type: ChangelogEntryType.MODIFIED,
-                text: "Minor code quality improvements",
-            },
-        ],
-    },
-    {
-        version: "2.1.0 (major)",
-        date: "Oct 29, 2021",
-        entries: [
-            {
-                type: ChangelogEntryType.REMOVE,
-                text: "Completely removed V1 of the tool. If you had any problems with V2, you had over three months to report them.",
-            },
-            {
-                type: ChangelogEntryType.ADD,
-                text: "The stat selection now displays which stat tiers are added by stat mods (PF/RL) or stasis fragments in the configuration.",
-            },
-            {
-                type: ChangelogEntryType.ADD,
-                text: "You can now export (and import) individual configurations as well as all stored configurations at once.",
-            },
-            {
-                type: ChangelogEntryType.ADD,
-                text: "Added a navigation bar to the title bar. On smaller screens it is replaced by two buttons in the character selection.",
-            },
-            {
-                type: ChangelogEntryType.ADD,
-                text: "Added more details to the last step of the 'What to do now?' section. It now lists the fragments and mods you selected.",
-            },
-            {
-                type: ChangelogEntryType.MODIFIED,
-                text: "Optimized code and reduced overall page size.",
-            },
-        ],
-    },
-    {
-        version: "2.0.16",
-        date: "Oct 26, 2021",
-        entries: [
-            {
-                type: ChangelogEntryType.MODIFIED,
-                text:
-                    "Completely rewrote the core logic in order to fix the memory issues. " +
-                    "The tool will now no longer crash when you have many armor items, but it's slightly slower than the previous approach. " +
-                    "I tested it with 600 items - it works and does not crash, but takes up to a minute. " +
-                    "Make sure to never get that much armor and to lock an exotic right away.",
-            },
-            {
-                type: ChangelogEntryType.MODIFIED,
-                text: "The rewrite also fixed the issue where the tool did not work in Safari, or more generally, on Mac and iPhone.",
-            },
-            {
-                type: ChangelogEntryType.MODIFIED,
-                text: "The rewrite also fixed an issue where items could not be found when an result update was triggered while the inventory was updated.",
-            },
-        ],
-    },
-    {
-        version: "2.0.15",
-        date: "Oct 24, 2021",
-        entries: [
-            {
-                type: ChangelogEntryType.MODIFIED,
-                text: "Updated the visual display of the cluster page. It displays the stats in a better way now.",
-            },
-            {
-                type: ChangelogEntryType.MODIFIED,
-                text: "Fixed an issue with login, where you were automatically logged in again and could not switch accounts.",
-            },
-        ],
-    },
-    {
-        version: "2.0.14",
-        date: "Oct 21, 2021",
-        entries: [
-            {
-                type: ChangelogEntryType.MODIFIED,
-                text: "Updated URLs to the mobility, resilience and recovery images, as Bungie decided to change their URLs in today's hotfix.",
-            },
-        ],
-    },
-    {
-        version: "2.0.13",
-        date: "Oct 20, 2021",
-        entries: [
-            {
-                type: ChangelogEntryType.ADD,
-                text: "Added a chart to the armor clustering page, showing each clusters average stats.",
-            },
-            {
-                type: ChangelogEntryType.MODIFIED,
-                text: "Stats over 100 are now seen as wasted.",
-            },
-        ],
-    },
-    {
-        version: "2.0.12",
-        date: "Oct 18, 2021",
-        entries: [
-            {
-                type: ChangelogEntryType.ADD,
-                text: "Added an experimental armor clustering feature.",
-            },
-        ],
-    },
-    {
-        version: "2.0.11",
-        date: "Oct 13, 2021",
-        entries: [
-            {
-                type: ChangelogEntryType.ADD,
-                text: "HALLOWEEN SPECIAL! Added (temporary) filter for halloween masks! This will be removed after the event.",
-            },
-            {
-                type: ChangelogEntryType.MODIFIED,
-                text: "Fix: Clear the results if you switch character and no possible permutations can be found.",
-            },
-        ],
-    },
-    {
-        version: "2.0.10",
-        date: "Oct 10, 2021",
-        entries: [
-            {
-                type: ChangelogEntryType.ADD,
-                text: "Added 'Equip Items' button to the detailed item overview.",
-            },
-        ],
-    },
-    {
-        version: "2.0.9",
-        date: "Oct 6, 2021",
-        entries: [
-            {
-                type: ChangelogEntryType.ADD,
-                text: "Added a detailed description of the steps required to build a selected result.",
-            },
-            {
-                type: ChangelogEntryType.ADD,
-                text: "Added a button to disable all four armor pieces at once.",
-            },
-            {
-                type: ChangelogEntryType.MODIFIED,
-                text: "Fixed an issue where the permutations were not updated after 'Ignore armor elemental affinities on masterworked armor' was changed.",
-            },
-        ],
-    },
-    {
-        version: "2.0.8",
-        date: "Oct 5, 2021",
-        entries: [
-            {
-                type: ChangelogEntryType.ADD,
-                text: "Added this changelog to the help page.",
-            },
-            {
-                type: ChangelogEntryType.ADD,
-                text: "Added 'Move to Inventory' button (beta).",
-            },
-            {
-                type: ChangelogEntryType.ADD,
-                text: "Split up 'Assume items are masterworked' into three settings: Class Items, Legendaries, Exotics",
-            },
-            {
-                type: ChangelogEntryType.MODIFIED,
-                text: "'Try to optimize wasted stats' is now active per default.",
-            },
-            {
-                type: ChangelogEntryType.MODIFIED,
-                text: "Introduced an item buffer in the results component to further reduce memory usage.",
-            },
-        ],
-    },
-];
-=======
   {
     version: "2.3.2",
     date: "May 7, 2023",
@@ -870,9 +18,9 @@
       {
         type: ChangelogEntryType.ADD,
         text: "Feature: Added 'Guardian Games' class item type to the dropdown. ",
-        issues: []
-      }
-    ]
+        issues: [],
+      },
+    ],
   },
   {
     version: "2.3.1",
@@ -881,39 +29,39 @@
       {
         type: ChangelogEntryType.ADD,
         text: "Feature: Added the possibility to only show builds that contain an exotic.",
-        issues: []
+        issues: [],
       },
       {
         type: ChangelogEntryType.ADD,
         text: "Added 'Root of Nightmares' modslot filter.",
-        issues: []
+        issues: [],
       },
       {
         type: ChangelogEntryType.ADD,
         text: "Added 'Queen's Favor' seasonal perk filter.",
-        issues: []
+        issues: [],
       },
       {
         type: ChangelogEntryType.ADD,
         text: "Added text indicating that only fragments that affect stats are shown.",
-        issues: []
+        issues: [],
       },
       {
         type: ChangelogEntryType.MODIFIED,
         text: "Fixed deprecated mods being sent when opening the loadout in DIM. Also adds artifice mods now.",
-        issues: []
+        issues: [],
       },
       {
         type: ChangelogEntryType.MODIFIED,
         text: "Fixed an issue where the tool did not put artifice mods on the class item if you forced the class item to be artifice.....",
-        issues: []
+        issues: [],
       },
       {
         type: ChangelogEntryType.MODIFIED,
         text: "Fixed an issue where the default selection was the titan class, even if you had no titan characters.",
-        issues: []
-      },
-    ]
+        issues: [],
+      },
+    ],
   },
   {
     version: "2.3.0",
@@ -922,54 +70,54 @@
       {
         type: ChangelogEntryType.ADD,
         text: "Automatically adds artifice mods to your armor. This replaces minor and major mods where possible.",
-        issues: []
+        issues: [],
       },
       {
         type: ChangelogEntryType.ADD,
         text: "Added the amount of used artifice mods to the result table overview (next to the mods). They are not calculated into the 'mod cost' column.",
-        issues: []
+        issues: [],
       },
       {
         type: ChangelogEntryType.ADD,
         text: "Added new fragments, including Strand.",
-        issues: []
+        issues: [],
       },
       {
         type: ChangelogEntryType.MODIFIED,
         text: "Adapted modslot cost of Resilience and Recovery mods.",
-        issues: []
+        issues: [],
       },
       {
         type: ChangelogEntryType.MODIFIED,
         text: "Introduced more modules for asynchronous loading. This is more a speed improvement than a feature.",
-        issues: []
+        issues: [],
       },
       {
         type: ChangelogEntryType.MODIFIED,
         text: "Reduced the maximum limit of reported results from 50,000 to 30,000. Note that D2AP still calculates every result, it just does not report them. This is a major speedup, and you usually should not even realize the change.",
-        issues: []
+        issues: [],
       },
       {
         type: ChangelogEntryType.MODIFIED,
         text: "Increased the visual contrast of major mods in the results table. This means it is now easier to distinguish major from minor mods.",
-        issues: []
+        issues: [],
       },
       {
         type: ChangelogEntryType.REMOVE,
         text: "Removed the elemental affinity completely.",
-        issues: []
+        issues: [],
       },
       {
         type: ChangelogEntryType.REMOVE,
         text: "DISABLED the 'Zero Waste' feature. It will be re-enabled in the future.",
-        issues: []
+        issues: [],
       },
       {
         type: ChangelogEntryType.REMOVE,
         text: "DISABLED the 'Modslot Limitation' feature. It will be re-enabled in the future.",
-        issues: []
-      },
-    ]
+        issues: [],
+      },
+    ],
   },
   {
     version: "2.2.16",
@@ -978,34 +126,34 @@
       {
         type: ChangelogEntryType.ADD,
         text: "Added Ember of Torches (with -10 Discipline).",
-        issues: []
+        issues: [],
       },
       {
         type: ChangelogEntryType.ADD,
         text: "Added Retrofit mods (mobility and resilience).",
-        issues: []
+        issues: [],
       },
       {
         type: ChangelogEntryType.ADD,
         text: "Added armor perk 'Seraph Sensor Array' to the dropdown.",
-        issues: []
+        issues: [],
       },
       {
         type: ChangelogEntryType.ADD,
         text: "Added a Game2Give message. Let's support the little lights together!",
-        issues: []
+        issues: [],
       },
       {
         type: ChangelogEntryType.MODIFIED,
         text: "Fixed artifice modslot.",
-        issues: []
+        issues: [],
       },
       {
         type: ChangelogEntryType.MODIFIED,
         text: "Membership data is cached longer to make things faster and to ease the Bungie API.",
-        issues: []
-      }
-    ]
+        issues: [],
+      },
+    ],
   },
   {
     version: "2.2.15",
@@ -1014,9 +162,9 @@
       {
         type: ChangelogEntryType.ADD,
         text: "Added FOTL masks.",
-        issues: []
-      }
-    ]
+        issues: [],
+      },
+    ],
   },
   {
     version: "2.2.13",
@@ -1025,9 +173,9 @@
       {
         type: ChangelogEntryType.ADD,
         text: "Added an advanced setting to replace the 'Tiers' column with a 'Max Tiers' column. This is adds the amount of open modslots to the column, but ignores mod limitations at the moment. A T32 build without mods will now show T37.",
-        issues: []
-      }
-    ]
+        issues: [],
+      },
+    ],
   },
   {
     version: "2.2.12",
@@ -1036,9 +184,9 @@
       {
         type: ChangelogEntryType.MODIFIED,
         text: "Changed the layout to force the settings (left) and results (right) to be next to each other. This means that the page is more mobile approachable. This is also the first step to a more flexible layout.",
-        issues: []
-      }
-    ]
+        issues: [],
+      },
+    ],
   },
   {
     version: "2.2.11",
@@ -1047,29 +195,29 @@
       {
         type: ChangelogEntryType.ADD,
         text: "Added a display for your owned upgrade materials in the character overview.",
-        issues: []
+        issues: [],
       },
       {
         type: ChangelogEntryType.ADD,
         text: "Added a notification to warn you when you create a modslot limitation that yields no results. Note that this will not (yet) show invalid combinations over all armor, just for the given slot you selected it in.",
-        issues: []
+        issues: [],
       },
       {
         type: ChangelogEntryType.MODIFIED,
         text: "Reduced size of exotic icons so that the left side will not grow on Titan class.",
-        issues: []
+        issues: [],
       },
       {
         type: ChangelogEntryType.MODIFIED,
         text: "The 'Performance Optimization' settings will now always re-enable after a reload to prevent your browser being stuck in a crash-loop. (This is for you, iOS Safari users)",
-        issues: []
+        issues: [],
       },
       {
         type: ChangelogEntryType.MODIFIED,
         text: "Changed wording of the 'Performance Optimization' setting to prevent people from using it incorrectly.",
-        issues: []
-      }
-    ]
+        issues: [],
+      },
+    ],
   },
   {
     version: "2.2.10",
@@ -1078,9 +226,9 @@
       {
         type: ChangelogEntryType.MODIFIED,
         text: "Updated Artifice Modslot Hash after the most recent hotfix.",
-        issues: []
-      }
-    ]
+        issues: [],
+      },
+    ],
   },
   {
     version: "2.2.9",
@@ -1089,9 +237,9 @@
       {
         type: ChangelogEntryType.MODIFIED,
         text: "Tooltips do now not obstruct the clicks of stats. This fixes the iOS stat selection issue.",
-        issues: []
-      }
-    ]
+        issues: [],
+      },
+    ],
   },
   {
     version: "2.2.8c",
@@ -1100,14 +248,14 @@
       {
         type: ChangelogEntryType.MODIFIED,
         text: "The manifest is now (again) automatically updated on version changes. This fixes your artifice problems at the beginning of a new season.",
-        issues: []
+        issues: [],
       },
       {
         type: ChangelogEntryType.MODIFIED,
         text: "Added subclass hashes for Arc. This means that it now transfers to DIM.",
-        issues: []
-      }
-    ]
+        issues: [],
+      },
+    ],
   },
   {
     version: "2.2.8b",
@@ -1116,9 +264,9 @@
       {
         type: ChangelogEntryType.MODIFIED,
         text: "Fixed Artifice modslots. You might need to wait a bit, alternatively delete the database (Account section) or re-log.",
-        issues: []
-      }
-    ]
+        issues: [],
+      },
+    ],
   },
   {
     version: "2.2.8a",
@@ -1127,9 +275,9 @@
       {
         type: ChangelogEntryType.MODIFIED,
         text: "Updated grenade and melee cooldowns for arc.",
-        issues: []
-      }
-    ]
+        issues: [],
+      },
+    ],
   },
   {
     version: "2.2.8",
@@ -1138,19 +286,19 @@
       {
         type: ChangelogEntryType.ADD,
         text: "Added Arc 3.0 fragments.",
-        issues: []
+        issues: [],
       },
       {
         type: ChangelogEntryType.MODIFIED,
         text: "Fixed tooltip issues on iOS devices.",
-        issues: []
+        issues: [],
       },
       {
         type: ChangelogEntryType.MODIFIED,
         text: "Fixed an infinite loading issue.",
-        issues: []
-      }
-    ]
+        issues: [],
+      },
+    ],
   },
   {
     version: "2.2.7",
@@ -1159,14 +307,14 @@
       {
         type: ChangelogEntryType.ADD,
         text: "Added a link to my Discord bot Crayon.",
-        issues: []
+        issues: [],
       },
       {
         type: ChangelogEntryType.MODIFIED,
         text: "Fixed an issue where a large number of stored configurations would drastically slow down the app.",
-        issues: []
-      }
-    ]
+        issues: [],
+      },
+    ],
   },
   {
     version: "2.2.6",
@@ -1175,9 +323,9 @@
       {
         type: ChangelogEntryType.MODIFIED,
         text: "Fixed an issue where the elemental selection would not give the correct results under very specific conditions.",
-        issues: []
-      }
-    ]
+        issues: [],
+      },
+    ],
   },
   {
     version: "2.2.5",
@@ -1186,14 +334,14 @@
       {
         type: ChangelogEntryType.ADD,
         text: "Added all of the new ability cooldowns.",
-        issues: []
+        issues: [],
       },
       {
         type: ChangelogEntryType.MODIFIED,
         text: "Completely reworked the ability cooldown tooltips. They now show the difference to the currently selected tier.",
-        issues: []
-      }
-    ]
+        issues: [],
+      },
+    ],
   },
   {
     version: "2.2.4",
@@ -1202,14 +350,14 @@
       {
         type: ChangelogEntryType.MODIFIED,
         text: "Fixed the export to DIM. Thanks to bhollis for the fix!",
-        issues: []
+        issues: [],
       },
       {
         type: ChangelogEntryType.MODIFIED,
         text: "The manifest now automatically updates when Bungie updated it too, except just after a fixed timespan.",
-        issues: []
-      }
-    ]
+        issues: [],
+      },
+    ],
   },
   {
     version: "2.2.3",
@@ -1218,14 +366,14 @@
       {
         type: ChangelogEntryType.ADD,
         text: "Added Solar 3.0",
-        issues: []
+        issues: [],
       },
       {
         type: ChangelogEntryType.MODIFIED,
         text: "Adapted artifice armor to the new Season.",
-        issues: []
-      },
-    ]
+        issues: [],
+      },
+    ],
   },
   {
     version: "2.2.2",
@@ -1234,33 +382,33 @@
       {
         type: ChangelogEntryType.ADD,
         text: "See what mods do by hovering over their name.",
-        issues: ["D2AP-41"]
+        issues: ["D2AP-41"],
       },
       {
         type: ChangelogEntryType.ADD,
         text: "Added Vow of the Disciple armor.",
-        issues: ["D2AP-35"]
+        issues: ["D2AP-35"],
       },
       {
         type: ChangelogEntryType.ADD,
         text: "Added 'Uniformed Officer' armor.",
-        issues: ["D2AP-35"]
+        issues: ["D2AP-35"],
       },
       {
         type: ChangelogEntryType.MODIFIED,
         text: "Fixed Scatter grenades being Tier 3 (were T4 before).",
-        issues: ["D2AP-39"]
+        issues: ["D2AP-39"],
       },
       {
         type: ChangelogEntryType.MODIFIED,
         text: "Changed the color of the login button.",
-        issues: ["D2AP-37"]
-      },
-      {
-        type: ChangelogEntryType.MODIFIED,
-        text: "When a selected character class does not exist, the tool will now select the first available class as default."
-      },
-    ]
+        issues: ["D2AP-37"],
+      },
+      {
+        type: ChangelogEntryType.MODIFIED,
+        text: "When a selected character class does not exist, the tool will now select the first available class as default.",
+      },
+    ],
   },
   {
     version: "2.2.1",
@@ -1269,12 +417,12 @@
       {
         type: ChangelogEntryType.ADD,
         text: "Added a switch to select between Stasis and Void 3.0 fragments. Stasis is enabled per default to ensure backwards compatibility of saved configurations.",
-        issues: ["D2AP-10"]
+        issues: ["D2AP-10"],
       },
       {
         type: ChangelogEntryType.ADD,
         text: "Added a debug section to the (new) account settings page. The account settings page does not do much yet, I just wanted to deploy the debug functions.",
-        issues: ["D2AP-23"]
+        issues: ["D2AP-23"],
       },
       {
         type: ChangelogEntryType.MODIFIED,
@@ -1283,213 +431,209 @@
       {
         type: ChangelogEntryType.MODIFIED,
         text: "Added a minor text to the exotic overview that explains that exotics not in the inventory are shown in grayscale. You can also no longer select those.",
-        issues: ["D2AP-17"]
+        issues: ["D2AP-17"],
       },
       {
         type: ChangelogEntryType.MODIFIED,
         text: "Minor changes in how the database behaves on logout. It now deletes the inventory when you log out, but still keeps the manifest.",
-        issues: ["D2AP-27"]
+        issues: ["D2AP-27"],
       },
       {
         type: ChangelogEntryType.MODIFIED,
         text: "Users are now logged out when the Bungie.Net API is down.",
-        issues: ["D2AP-34"]
-      },
-      {
-        type: ChangelogEntryType.MODIFIED,
-        text: "Fixed Charge Harvester and Echo of Persistence incorrectly reducing Discipline instead of recovery when used on a Warlock."
-      },
-    ]
+        issues: ["D2AP-34"],
+      },
+      {
+        type: ChangelogEntryType.MODIFIED,
+        text: "Fixed Charge Harvester and Echo of Persistence incorrectly reducing Discipline instead of recovery when used on a Warlock.",
+      },
+    ],
   },
   {
     version: "2.2.0",
     date: "Feb 09, 2022",
     entries: [
-      // "+ Hotswapping! Added the ability to select two exotics. The tool then gives you a build with both exotics that you can just hotswap, while still having the same base stat selection. It also adds legendaries if the exotics are not in the same slot. Note that the quality of the results HEAVILY varies the less similar your exotics are rolled.",
-      // "+ Added a filter for the minimum amount of tiers on a build. You can now say 'Give me only builds with at least 35 tiers'.",  // todo
-      // "+ Added an option to ignore sunset armor.", // todo
-      // "~ Improved help texts of advanced settings.", // TODO; Feedback source https://www.reddit.com/r/DestinyTheGame/comments/rxikvo/how_to_minimize_wasted_stat_points_in_your_build/hrj7141/?utm_source=reddit&utm_medium=web2x&context=3
-      {
-        type: ChangelogEntryType.ADD,
-        text: "Added the ability to select armor perks and 5th slots. Just like the elements you can optionally enforce it to be on a certain slot. Useful if you want to build Iron Banner armor or utilize artifice modslots."
-      },
-      {
-        type: ChangelogEntryType.ADD,
-        text: "Added the ability to limit the available points on each armor item for stat mods. This allows you to limit the kind of stat mods that are usable. You can now say 'do not use major intellect mods'."
-      },
-      {
-        type: ChangelogEntryType.ADD,
-        text: "Added the ability to lock stat tiers. Previously you could only set 'Use Tier 3 or higher', now you can optionally set 'Enforce Tier 3'. This is useful for example if you want to enforce T3 mobility on a Titan."
-      },
-      {
-        type: ChangelogEntryType.ADD,
-        text: "Added a summary of important configuration choices to the result header to improve readability."
-      },
-      {
-        type: ChangelogEntryType.ADD,
-        text: "Added a button to open the DIM Loadout Builder with the current settings."
-      },
-      {
-        type: ChangelogEntryType.ADD,
-        text: "Added an option that forces the correct element on non-masterworked armor pieces. This is per default enabled."
-      },
-      {
-        type: ChangelogEntryType.ADD,
-        text: "Added cooldowns for class abilities (Dodge, Barricade, Rift)."
-      },
-      {
-        type: ChangelogEntryType.ADD,
-        text: "Added visual indicators for minor and major mods in the overview table. The whole visualization is also more compact now."
-      },
-      {
-        type: ChangelogEntryType.ADD,
-        text: "Added visual cursor indicator to every clickable input, e.g. in the exotic, element and perk/mod selection."
-      },
-      {
-        type: ChangelogEntryType.ADD,
-        text: "Added a (very basic) item tooltip."
-      },
-      {
-        type: ChangelogEntryType.ADD,
-        text: "Show the required material cost for each item. Note that this ignores your class item."
-      },
-      {
-        type: ChangelogEntryType.ADD,
-        text: "Added a stat summary table to the stat detail view. This allows you to easily share a stat distribution with others."
-      },
-      {
-        type: ChangelogEntryType.ADD,
-        text: "Added 'Clear this section' button to each configuration section."
-      },
-      {
-        type: ChangelogEntryType.ADD,
-        text: "Added support for your class items. You won't see a lot of this, except when you use the slot and element limitation in specific ways."
-      },
-      {
-        type: ChangelogEntryType.ADD,
-        text: "Detailed information is now in expandable containers to improve readability."
-      },
-      {
-        type: ChangelogEntryType.ADD,
-        text: "Show the seasonal icon for every item too."
-      },
-      {
-        type: ChangelogEntryType.ADD,
-        text: "Added info text to the table headers."
-      },
-      {
-        type: ChangelogEntryType.ADD,
-        text: "The character selection now shows the existing characters - and their emblems too!"
-      },
-      {
-        type: ChangelogEntryType.ADD,
-        text: "Added Discord and another Ko-Fi link. You can find them in the character selection."
-      },
-      {
-        type: ChangelogEntryType.ADD,
-        text: "Added a changelog popup right at the start of the page. It only appears when a new update occured. You can always trigger it by clicking the current version number."
-      },
-      {
-        type: ChangelogEntryType.ADD,
-        text: "Now utilizes three webworkers instead of one. The process is simple, but generally speeds up the results by a huge margin."
-      },
-      {
-        type: ChangelogEntryType.ADD,
-        text: "Added an Armor Investigation tab for data scientists."
-      },
-      {
-        type: ChangelogEntryType.ADD,
-        text: "Added a sidenav for smaller devices and reworked the top menubar."
-      },
-      {
-        type: ChangelogEntryType.ADD,
-        text: "The detailed result table now shows the perk of an selected item, if it has one. This also applies to class items, if necessary."
-      },
-      {
-        type: ChangelogEntryType.ADD,
-        text: "Hovering over exotics in the exotic selection now displays their perk description."
-      },
-      {
-        type: ChangelogEntryType.ADD,
-        text: "Added an advanced setting to disable white, green and blue armor."
-      },
-      {
-        type: ChangelogEntryType.ADD,
-        text: "Added an advanced setting to ignore sunset armor."
-      },
-      {
-        type: ChangelogEntryType.MODIFIED,
-        text: "Changed the word 'Permutation' to 'Combination' wherever it has been used."
-      },
-      {
-        type: ChangelogEntryType.MODIFIED,
-        text: "Clicking on a setting that is already set does not re-trigger the calculation now. For example, selecting T3 recovery when it is already at T3 now does nothing."
-      },
-      {
-        type: ChangelogEntryType.MODIFIED,
-        text: "The default for all stats is now tier 0 instead of tier 1, to make it consistent with the clear buttons."
-      },
-      {
-        type: ChangelogEntryType.MODIFIED,
-        text: "The default setting for 'ignore non masterworked elements' is now 'off'."
-      },
-      {
-        type: ChangelogEntryType.MODIFIED,
-        text: "The 'time required' number now measures the time from before the webworkers are spawned until all webworkers are done. Previously it only monitored the time required INSIDE the webworker, so it may show slower times."
-      },
-      {
-        type: ChangelogEntryType.MODIFIED,
-        text: "Fixed the width of the 'Exotic' header in the results table. This means that it is now farther away from the 'Mobility' column."
-      },
-      {
-        type: ChangelogEntryType.MODIFIED,
-        text: "Completely reworked the elemental affinity selection. Per default it is now not fixed to a certain armor slot, but using a toggle button you can simply do so again."
-      },
-      {
-        type: ChangelogEntryType.MODIFIED,
-        text: "The results header now screams at you in bright red letters when no results are found."
-      },
-      {
-        type: ChangelogEntryType.MODIFIED,
-        text: "The alternating rows of the results details table have now a lighter color to make it easier to read."
-      },
-      {
-        type: ChangelogEntryType.MODIFIED,
-        text: "Fixed ability cooldowns for melee and grenade at tier 7 and tier 8."
-      },
-      {
-        type: ChangelogEntryType.MODIFIED,
-        text: "Cooldowns now are shown in MM:SS instead of plain seconds."
-      },
-      {
-        type: ChangelogEntryType.MODIFIED,
-        text: "Completely rewrote the core logic of D2ArmorPicker for the changes mentioned above."
-      },
-      {
-        type: ChangelogEntryType.MODIFIED,
-        text: "Exotics you do not have in your vault or inventory are now greyed out."
-      },
-      {
-        type: ChangelogEntryType.MODIFIED,
-        text: "Fixed an issue where exotics were not shown at your first login."
-      },
-      {
-        type: ChangelogEntryType.MODIFIED,
-        text: "Changed the color of important buttons so that they are easier to read."
-      },
-      {
-        type: ChangelogEntryType.MODIFIED,
-        text: "The icons of items in the results are now loaded asynchronous from their hashes. This saves a lot of memory, as I do not have to send two icon URLs for each item - for each result. I will further improve this in a later version."
-      },
-      {
-        type: ChangelogEntryType.MODIFIED,
-        text: "Maximum table output is now limited to 50 results (instead of 200). It still defaults to 20.}"
-      },
-      {
-        type: ChangelogEntryType.MODIFIED,
-        text: "Completely reworked the visuals of the changelog. It is now more pleasing to the eye."
-      },
-    ] as ChangelogEntry[]
+      {
+        type: ChangelogEntryType.ADD,
+        text: "Added the ability to select armor perks and 5th slots. Just like the elements you can optionally enforce it to be on a certain slot. Useful if you want to build Iron Banner armor or utilize artifice modslots.",
+      },
+      {
+        type: ChangelogEntryType.ADD,
+        text: "Added the ability to limit the available points on each armor item for stat mods. This allows you to limit the kind of stat mods that are usable. You can now say 'do not use major intellect mods'.",
+      },
+      {
+        type: ChangelogEntryType.ADD,
+        text: "Added the ability to lock stat tiers. Previously you could only set 'Use Tier 3 or higher', now you can optionally set 'Enforce Tier 3'. This is useful for example if you want to enforce T3 mobility on a Titan.",
+      },
+      {
+        type: ChangelogEntryType.ADD,
+        text: "Added a summary of important configuration choices to the result header to improve readability.",
+      },
+      {
+        type: ChangelogEntryType.ADD,
+        text: "Added a button to open the DIM Loadout Builder with the current settings.",
+      },
+      {
+        type: ChangelogEntryType.ADD,
+        text: "Added an option that forces the correct element on non-masterworked armor pieces. This is per default enabled.",
+      },
+      {
+        type: ChangelogEntryType.ADD,
+        text: "Added cooldowns for class abilities (Dodge, Barricade, Rift).",
+      },
+      {
+        type: ChangelogEntryType.ADD,
+        text: "Added visual indicators for minor and major mods in the overview table. The whole visualization is also more compact now.",
+      },
+      {
+        type: ChangelogEntryType.ADD,
+        text: "Added visual cursor indicator to every clickable input, e.g. in the exotic, element and perk/mod selection.",
+      },
+      {
+        type: ChangelogEntryType.ADD,
+        text: "Added a (very basic) item tooltip.",
+      },
+      {
+        type: ChangelogEntryType.ADD,
+        text: "Show the required material cost for each item. Note that this ignores your class item.",
+      },
+      {
+        type: ChangelogEntryType.ADD,
+        text: "Added a stat summary table to the stat detail view. This allows you to easily share a stat distribution with others.",
+      },
+      {
+        type: ChangelogEntryType.ADD,
+        text: "Added 'Clear this section' button to each configuration section.",
+      },
+      {
+        type: ChangelogEntryType.ADD,
+        text: "Added support for your class items. You won't see a lot of this, except when you use the slot and element limitation in specific ways.",
+      },
+      {
+        type: ChangelogEntryType.ADD,
+        text: "Detailed information is now in expandable containers to improve readability.",
+      },
+      {
+        type: ChangelogEntryType.ADD,
+        text: "Show the seasonal icon for every item too.",
+      },
+      {
+        type: ChangelogEntryType.ADD,
+        text: "Added info text to the table headers.",
+      },
+      {
+        type: ChangelogEntryType.ADD,
+        text: "The character selection now shows the existing characters - and their emblems too!",
+      },
+      {
+        type: ChangelogEntryType.ADD,
+        text: "Added Discord and another Ko-Fi link. You can find them in the character selection.",
+      },
+      {
+        type: ChangelogEntryType.ADD,
+        text: "Added a changelog popup right at the start of the page. It only appears when a new update occured. You can always trigger it by clicking the current version number.",
+      },
+      {
+        type: ChangelogEntryType.ADD,
+        text: "Now utilizes three webworkers instead of one. The process is simple, but generally speeds up the results by a huge margin.",
+      },
+      {
+        type: ChangelogEntryType.ADD,
+        text: "Added an Armor Investigation tab for data scientists.",
+      },
+      {
+        type: ChangelogEntryType.ADD,
+        text: "Added a sidenav for smaller devices and reworked the top menubar.",
+      },
+      {
+        type: ChangelogEntryType.ADD,
+        text: "The detailed result table now shows the perk of an selected item, if it has one. This also applies to class items, if necessary.",
+      },
+      {
+        type: ChangelogEntryType.ADD,
+        text: "Hovering over exotics in the exotic selection now displays their perk description.",
+      },
+      {
+        type: ChangelogEntryType.ADD,
+        text: "Added an advanced setting to disable white, green and blue armor.",
+      },
+      {
+        type: ChangelogEntryType.ADD,
+        text: "Added an advanced setting to ignore sunset armor.",
+      },
+      {
+        type: ChangelogEntryType.MODIFIED,
+        text: "Changed the word 'Permutation' to 'Combination' wherever it has been used.",
+      },
+      {
+        type: ChangelogEntryType.MODIFIED,
+        text: "Clicking on a setting that is already set does not re-trigger the calculation now. For example, selecting T3 recovery when it is already at T3 now does nothing.",
+      },
+      {
+        type: ChangelogEntryType.MODIFIED,
+        text: "The default for all stats is now tier 0 instead of tier 1, to make it consistent with the clear buttons.",
+      },
+      {
+        type: ChangelogEntryType.MODIFIED,
+        text: "The default setting for 'ignore non masterworked elements' is now 'off'.",
+      },
+      {
+        type: ChangelogEntryType.MODIFIED,
+        text: "The 'time required' number now measures the time from before the webworkers are spawned until all webworkers are done. Previously it only monitored the time required INSIDE the webworker, so it may show slower times.",
+      },
+      {
+        type: ChangelogEntryType.MODIFIED,
+        text: "Fixed the width of the 'Exotic' header in the results table. This means that it is now farther away from the 'Mobility' column.",
+      },
+      {
+        type: ChangelogEntryType.MODIFIED,
+        text: "Completely reworked the elemental affinity selection. Per default it is now not fixed to a certain armor slot, but using a toggle button you can simply do so again.",
+      },
+      {
+        type: ChangelogEntryType.MODIFIED,
+        text: "The results header now screams at you in bright red letters when no results are found.",
+      },
+      {
+        type: ChangelogEntryType.MODIFIED,
+        text: "The alternating rows of the results details table have now a lighter color to make it easier to read.",
+      },
+      {
+        type: ChangelogEntryType.MODIFIED,
+        text: "Fixed ability cooldowns for melee and grenade at tier 7 and tier 8.",
+      },
+      {
+        type: ChangelogEntryType.MODIFIED,
+        text: "Cooldowns now are shown in MM:SS instead of plain seconds.",
+      },
+      {
+        type: ChangelogEntryType.MODIFIED,
+        text: "Completely rewrote the core logic of D2ArmorPicker for the changes mentioned above.",
+      },
+      {
+        type: ChangelogEntryType.MODIFIED,
+        text: "Exotics you do not have in your vault or inventory are now greyed out.",
+      },
+      {
+        type: ChangelogEntryType.MODIFIED,
+        text: "Fixed an issue where exotics were not shown at your first login.",
+      },
+      {
+        type: ChangelogEntryType.MODIFIED,
+        text: "Changed the color of important buttons so that they are easier to read.",
+      },
+      {
+        type: ChangelogEntryType.MODIFIED,
+        text: "The icons of items in the results are now loaded asynchronous from their hashes. This saves a lot of memory, as I do not have to send two icon URLs for each item - for each result. I will further improve this in a later version.",
+      },
+      {
+        type: ChangelogEntryType.MODIFIED,
+        text: "Maximum table output is now limited to 50 results (instead of 200). It still defaults to 20.}",
+      },
+      {
+        type: ChangelogEntryType.MODIFIED,
+        text: "Completely reworked the visuals of the changelog. It is now more pleasing to the eye.",
+      },
+    ] as ChangelogEntry[],
   },
   {
     version: "2.1.4",
@@ -1497,17 +641,17 @@
     entries: [
       {
         type: ChangelogEntryType.MODIFIED,
-        text: "Item stats are now built from their plugs and InvestmentStats (in case of some exotics). This fixes potentially invalid item stats when you use mods like Powerful Friends or Protective Light. A big thanks to u/deangaudet for reminding me that the API also reports the plugs of an item."
-      },
-      {
-        type: ChangelogEntryType.MODIFIED,
-        text: "Only save necessary item types of the manifest (namely mods and armor). Also, save twhe investmentStats now."
-      },
-      {
-        type: ChangelogEntryType.MODIFIED,
-        text: "Sped up the item update step."
-      },
-    ]
+        text: "Item stats are now built from their plugs and InvestmentStats (in case of some exotics). This fixes potentially invalid item stats when you use mods like Powerful Friends or Protective Light. A big thanks to u/deangaudet for reminding me that the API also reports the plugs of an item.",
+      },
+      {
+        type: ChangelogEntryType.MODIFIED,
+        text: "Only save necessary item types of the manifest (namely mods and armor). Also, save twhe investmentStats now.",
+      },
+      {
+        type: ChangelogEntryType.MODIFIED,
+        text: "Sped up the item update step.",
+      },
+    ],
   },
   {
     version: "2.1.3",
@@ -1515,9 +659,9 @@
     entries: [
       {
         type: ChangelogEntryType.MODIFIED,
-        text: "Added new stat cooldowns"
-      },
-    ]
+        text: "Added new stat cooldowns",
+      },
+    ],
   },
   {
     version: "2.1.2",
@@ -1525,13 +669,13 @@
     entries: [
       {
         type: ChangelogEntryType.MODIFIED,
-        text: "The changelog is now in a scrollable box."
-      },
-      {
-        type: ChangelogEntryType.MODIFIED,
-        text: "Changed buymeacoffee to a ko-fi link. This way we can keep the PayPal support!"
-      },
-    ]
+        text: "The changelog is now in a scrollable box.",
+      },
+      {
+        type: ChangelogEntryType.MODIFIED,
+        text: "Changed buymeacoffee to a ko-fi link. This way we can keep the PayPal support!",
+      },
+    ],
   },
   {
     version: "2.1.1",
@@ -1539,25 +683,25 @@
     entries: [
       {
         type: ChangelogEntryType.REMOVE,
-        text: "Removed the HALLOWEEN SPECIAL feature. Maybe something like this will return some day?"
-      },
-      {
-        type: ChangelogEntryType.ADD,
-        text: "Added tooltip to the item icons in the detailed overview to show the name of the item."
-      },
-      {
-        type: ChangelogEntryType.MODIFIED,
-        text: "Fixed an issue where the list of exotics did not load at the first login."
-      },
-      {
-        type: ChangelogEntryType.MODIFIED,
-        text: "Saved configurations now contain the current software version for future reference."
-      },
-      {
-        type: ChangelogEntryType.MODIFIED,
-        text: "Minor code quality improvements"
-      },
-    ]
+        text: "Removed the HALLOWEEN SPECIAL feature. Maybe something like this will return some day?",
+      },
+      {
+        type: ChangelogEntryType.ADD,
+        text: "Added tooltip to the item icons in the detailed overview to show the name of the item.",
+      },
+      {
+        type: ChangelogEntryType.MODIFIED,
+        text: "Fixed an issue where the list of exotics did not load at the first login.",
+      },
+      {
+        type: ChangelogEntryType.MODIFIED,
+        text: "Saved configurations now contain the current software version for future reference.",
+      },
+      {
+        type: ChangelogEntryType.MODIFIED,
+        text: "Minor code quality improvements",
+      },
+    ],
   },
   {
     version: "2.1.0 (major)",
@@ -1565,29 +709,29 @@
     entries: [
       {
         type: ChangelogEntryType.REMOVE,
-        text: "Completely removed V1 of the tool. If you had any problems with V2, you had over three months to report them."
-      },
-      {
-        type: ChangelogEntryType.ADD,
-        text: "The stat selection now displays which stat tiers are added by stat mods (PF/RL) or stasis fragments in the configuration."
-      },
-      {
-        type: ChangelogEntryType.ADD,
-        text: "You can now export (and import) individual configurations as well as all stored configurations at once."
-      },
-      {
-        type: ChangelogEntryType.ADD,
-        text: "Added a navigation bar to the title bar. On smaller screens it is replaced by two buttons in the character selection."
-      },
-      {
-        type: ChangelogEntryType.ADD,
-        text: "Added more details to the last step of the 'What to do now?' section. It now lists the fragments and mods you selected."
-      },
-      {
-        type: ChangelogEntryType.MODIFIED,
-        text: "Optimized code and reduced overall page size."
-      }
-    ]
+        text: "Completely removed V1 of the tool. If you had any problems with V2, you had over three months to report them.",
+      },
+      {
+        type: ChangelogEntryType.ADD,
+        text: "The stat selection now displays which stat tiers are added by stat mods (PF/RL) or stasis fragments in the configuration.",
+      },
+      {
+        type: ChangelogEntryType.ADD,
+        text: "You can now export (and import) individual configurations as well as all stored configurations at once.",
+      },
+      {
+        type: ChangelogEntryType.ADD,
+        text: "Added a navigation bar to the title bar. On smaller screens it is replaced by two buttons in the character selection.",
+      },
+      {
+        type: ChangelogEntryType.ADD,
+        text: "Added more details to the last step of the 'What to do now?' section. It now lists the fragments and mods you selected.",
+      },
+      {
+        type: ChangelogEntryType.MODIFIED,
+        text: "Optimized code and reduced overall page size.",
+      },
+    ],
   },
   {
     version: "2.0.16",
@@ -1595,20 +739,21 @@
     entries: [
       {
         type: ChangelogEntryType.MODIFIED,
-        text: "Completely rewrote the core logic in order to fix the memory issues. " +
+        text:
+          "Completely rewrote the core logic in order to fix the memory issues. " +
           "The tool will now no longer crash when you have many armor items, but it's slightly slower than the previous approach. " +
           "I tested it with 600 items - it works and does not crash, but takes up to a minute. " +
-          "Make sure to never get that much armor and to lock an exotic right away."
-      },
-      {
-        type: ChangelogEntryType.MODIFIED,
-        text: "The rewrite also fixed the issue where the tool did not work in Safari, or more generally, on Mac and iPhone."
-      },
-      {
-        type: ChangelogEntryType.MODIFIED,
-        text: "The rewrite also fixed an issue where items could not be found when an result update was triggered while the inventory was updated."
-      }
-    ]
+          "Make sure to never get that much armor and to lock an exotic right away.",
+      },
+      {
+        type: ChangelogEntryType.MODIFIED,
+        text: "The rewrite also fixed the issue where the tool did not work in Safari, or more generally, on Mac and iPhone.",
+      },
+      {
+        type: ChangelogEntryType.MODIFIED,
+        text: "The rewrite also fixed an issue where items could not be found when an result update was triggered while the inventory was updated.",
+      },
+    ],
   },
   {
     version: "2.0.15",
@@ -1616,13 +761,13 @@
     entries: [
       {
         type: ChangelogEntryType.MODIFIED,
-        text: "Updated the visual display of the cluster page. It displays the stats in a better way now."
-      },
-      {
-        type: ChangelogEntryType.MODIFIED,
-        text: "Fixed an issue with login, where you were automatically logged in again and could not switch accounts."
-      }
-    ]
+        text: "Updated the visual display of the cluster page. It displays the stats in a better way now.",
+      },
+      {
+        type: ChangelogEntryType.MODIFIED,
+        text: "Fixed an issue with login, where you were automatically logged in again and could not switch accounts.",
+      },
+    ],
   },
   {
     version: "2.0.14",
@@ -1630,9 +775,9 @@
     entries: [
       {
         type: ChangelogEntryType.MODIFIED,
-        text: "Updated URLs to the mobility, resilience and recovery images, as Bungie decided to change their URLs in today's hotfix."
-      }
-    ]
+        text: "Updated URLs to the mobility, resilience and recovery images, as Bungie decided to change their URLs in today's hotfix.",
+      },
+    ],
   },
   {
     version: "2.0.13",
@@ -1640,13 +785,13 @@
     entries: [
       {
         type: ChangelogEntryType.ADD,
-        text: "Added a chart to the armor clustering page, showing each clusters average stats."
-      },
-      {
-        type: ChangelogEntryType.MODIFIED,
-        text: "Stats over 100 are now seen as wasted."
-      }
-    ]
+        text: "Added a chart to the armor clustering page, showing each clusters average stats.",
+      },
+      {
+        type: ChangelogEntryType.MODIFIED,
+        text: "Stats over 100 are now seen as wasted.",
+      },
+    ],
   },
   {
     version: "2.0.12",
@@ -1654,9 +799,9 @@
     entries: [
       {
         type: ChangelogEntryType.ADD,
-        text: "Added an experimental armor clustering feature."
-      }
-    ]
+        text: "Added an experimental armor clustering feature.",
+      },
+    ],
   },
   {
     version: "2.0.11",
@@ -1664,13 +809,13 @@
     entries: [
       {
         type: ChangelogEntryType.ADD,
-        text: "HALLOWEEN SPECIAL! Added (temporary) filter for halloween masks! This will be removed after the event."
-      },
-      {
-        type: ChangelogEntryType.MODIFIED,
-        text: "Fix: Clear the results if you switch character and no possible permutations can be found."
-      }
-    ]
+        text: "HALLOWEEN SPECIAL! Added (temporary) filter for halloween masks! This will be removed after the event.",
+      },
+      {
+        type: ChangelogEntryType.MODIFIED,
+        text: "Fix: Clear the results if you switch character and no possible permutations can be found.",
+      },
+    ],
   },
   {
     version: "2.0.10",
@@ -1678,9 +823,9 @@
     entries: [
       {
         type: ChangelogEntryType.ADD,
-        text: "Added 'Equip Items' button to the detailed item overview."
-      }
-    ]
+        text: "Added 'Equip Items' button to the detailed item overview.",
+      },
+    ],
   },
   {
     version: "2.0.9",
@@ -1688,17 +833,17 @@
     entries: [
       {
         type: ChangelogEntryType.ADD,
-        text: "Added a detailed description of the steps required to build a selected result."
-      },
-      {
-        type: ChangelogEntryType.ADD,
-        text: "Added a button to disable all four armor pieces at once."
-      },
-      {
-        type: ChangelogEntryType.MODIFIED,
-        text: "Fixed an issue where the permutations were not updated after 'Ignore armor elemental affinities on masterworked armor' was changed."
-      }
-    ]
+        text: "Added a detailed description of the steps required to build a selected result.",
+      },
+      {
+        type: ChangelogEntryType.ADD,
+        text: "Added a button to disable all four armor pieces at once.",
+      },
+      {
+        type: ChangelogEntryType.MODIFIED,
+        text: "Fixed an issue where the permutations were not updated after 'Ignore armor elemental affinities on masterworked armor' was changed.",
+      },
+    ],
   },
   {
     version: "2.0.8",
@@ -1706,25 +851,24 @@
     entries: [
       {
         type: ChangelogEntryType.ADD,
-        text: "Added this changelog to the help page."
-      },
-      {
-        type: ChangelogEntryType.ADD,
-        text: "Added 'Move to Inventory' button (beta)."
-      },
-      {
-        type: ChangelogEntryType.ADD,
-        text: "Split up 'Assume items are masterworked' into three settings: Class Items, Legendaries, Exotics"
-      },
-      {
-        type: ChangelogEntryType.MODIFIED,
-        text: "'Try to optimize wasted stats' is now active per default."
-      },
-      {
-        type: ChangelogEntryType.MODIFIED,
-        text: "Introduced an item buffer in the results component to further reduce memory usage."
-      },
-    ]
-  },
-]
->>>>>>> 6fb58c26
+        text: "Added this changelog to the help page.",
+      },
+      {
+        type: ChangelogEntryType.ADD,
+        text: "Added 'Move to Inventory' button (beta).",
+      },
+      {
+        type: ChangelogEntryType.ADD,
+        text: "Split up 'Assume items are masterworked' into three settings: Class Items, Legendaries, Exotics",
+      },
+      {
+        type: ChangelogEntryType.MODIFIED,
+        text: "'Try to optimize wasted stats' is now active per default.",
+      },
+      {
+        type: ChangelogEntryType.MODIFIED,
+        text: "Introduced an item buffer in the results component to further reduce memory usage.",
+      },
+    ],
+  },
+];