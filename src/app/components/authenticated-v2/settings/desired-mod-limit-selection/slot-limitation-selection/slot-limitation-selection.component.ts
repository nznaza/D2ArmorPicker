--- conflicted
+++ resolved
@@ -1,4 +1,3 @@
-<<<<<<< HEAD
 import { Component, EventEmitter, Input, OnDestroy, OnInit, Output } from "@angular/core";
 import { MAXIMUM_STAT_MOD_AMOUNT } from "../../../../../data/constants";
 import { ArmorSlot } from "../../../../../data/enum/armor-slot";
@@ -10,74 +9,13 @@
 import { Subject } from "rxjs";
 import { takeUntil } from "rxjs/operators";
 import { environment } from "../../../../../../environments/environment";
-=======
-import {AfterViewInit, Component, EventEmitter, Input, OnDestroy, OnInit, Output} from '@angular/core';
-import {MAXIMUM_STAT_MOD_AMOUNT} from "../../../../../data/constants";
-import {ArmorSlot} from "../../../../../data/enum/armor-slot";
-import {ConfigurationService} from "../../../../../services/configuration.service";
-import {
-  ArmorPerkOrSlot,
-  ArmorPerkOrSlotNames
-} from "../../../../../data/enum/armor-stat";
-import {DestinyClass, DestinyEnergyType} from "bungie-api-ts/destiny2";
-import {InventoryService} from "../../../../../services/inventory.service";
-import {DatabaseService} from "../../../../../services/database.service";
-import {Subject} from "rxjs";
-import {takeUntil} from "rxjs/operators";
-import {environment} from "../../../../../../environments/environment";
->>>>>>> 6fb58c26
 
 @Component({
-    selector: "app-slot-limitation-selection",
-    templateUrl: "./slot-limitation-selection.component.html",
-    styleUrls: ["./slot-limitation-selection.component.scss"],
+  selector: "app-slot-limitation-selection",
+  templateUrl: "./slot-limitation-selection.component.html",
+  styleUrls: ["./slot-limitation-selection.component.scss"],
 })
-<<<<<<< HEAD
 export class SlotLimitationSelectionComponent implements OnInit, OnDestroy {
-    readonly featureDisabled = !environment.featureFlags.enableModslotLimitation;
-    readonly ArmorSlot = ArmorSlot;
-    readonly ArmorPerkOrSlotNames = ArmorPerkOrSlotNames;
-    readonly ArmorPerkOrSlot = ArmorPerkOrSlot;
-    readonly ModRange = new Array(MAXIMUM_STAT_MOD_AMOUNT + 1);
-    selection: number = MAXIMUM_STAT_MOD_AMOUNT;
-
-    @Input()
-    slot: ArmorSlot = ArmorSlot.ArmorSlotHelmet;
-    @Output()
-    possible: EventEmitter<boolean> = new EventEmitter<boolean>();
-
-    isPossible: boolean = true;
-    configSelectedClass: DestinyClass = DestinyClass.Titan;
-    armorPerk: ArmorPerkOrSlot = ArmorPerkOrSlot.None;
-    armorPerkLock: boolean = false;
-    maximumModSlots: number = 5;
-
-    hoveredSlot: number = -1;
-
-    disabled: boolean = false;
-
-    constructor(
-        public config: ConfigurationService,
-        public inventory: InventoryService,
-        private db: DatabaseService
-    ) {}
-
-    public async runPossibilityCheck() {
-        const mustCheckArmorPerk = this.armorPerkLock && this.armorPerk != ArmorPerkOrSlot.None;
-        if (mustCheckArmorPerk) {
-            var applicablePerk = await this.db.inventoryArmor
-                .where("clazz")
-                .equals(this.configSelectedClass)
-                .and((f) => f.slot == this.slot)
-                .and((f) => f.perk == this.armorPerk)
-                .count();
-            this.isPossible = applicablePerk > 0;
-        } else {
-            this.isPossible = true;
-        }
-        this.possible.next(this.isPossible);
-=======
-export class SlotLimitationSelectionComponent implements OnInit, OnDestroy, AfterViewInit {
   readonly featureDisabled = !environment.featureFlags.enableModslotLimitation;
   readonly ArmorSlot = ArmorSlot;
   readonly ArmorPerkOrSlotNames = ArmorPerkOrSlotNames;
@@ -100,152 +38,116 @@
 
   disabled: boolean = false;
 
-  readonly availableArmorPerks = [ArmorPerkOrSlot.None, ArmorPerkOrSlot.PerkQueensFavor, ArmorPerkOrSlot.SlotRootOfNightmares, ArmorPerkOrSlot.SlotKingsFall, ArmorPerkOrSlot.SlotVowOfTheDisciple,ArmorPerkOrSlot.SlotVaultOfGlass, ArmorPerkOrSlot.SlotDeepStoneCrypt, ArmorPerkOrSlot.SlotGardenOfSalvation, ArmorPerkOrSlot.SlotLastWish, ArmorPerkOrSlot.SlotNightmare, ArmorPerkOrSlot.SlotArtifice, ArmorPerkOrSlot.PerkIronBanner, ArmorPerkOrSlot.PerkUniformedOfficer, ArmorPerkOrSlot.PerkPlunderersTrappings, ArmorPerkOrSlot.SeraphSensorArray];
+  readonly availableArmorPerks = [
+    ArmorPerkOrSlot.None,
+    ArmorPerkOrSlot.PerkQueensFavor,
+    ArmorPerkOrSlot.SlotRootOfNightmares,
+    ArmorPerkOrSlot.SlotKingsFall,
+    ArmorPerkOrSlot.SlotVowOfTheDisciple,
+    ArmorPerkOrSlot.SlotVaultOfGlass,
+    ArmorPerkOrSlot.SlotDeepStoneCrypt,
+    ArmorPerkOrSlot.SlotGardenOfSalvation,
+    ArmorPerkOrSlot.SlotLastWish,
+    ArmorPerkOrSlot.SlotNightmare,
+    ArmorPerkOrSlot.SlotArtifice,
+    ArmorPerkOrSlot.PerkIronBanner,
+    ArmorPerkOrSlot.PerkUniformedOfficer,
+    ArmorPerkOrSlot.PerkPlunderersTrappings,
+    ArmorPerkOrSlot.SeraphSensorArray,
+  ];
 
-
-  constructor(public config: ConfigurationService, public inventory: InventoryService, private db: DatabaseService) {
-  }
+  constructor(
+    public config: ConfigurationService,
+    public inventory: InventoryService,
+    private db: DatabaseService
+  ) {}
 
   public async runPossibilityCheck() {
     const mustCheckArmorPerk = this.armorPerkLock && this.armorPerk != ArmorPerkOrSlot.None;
-    if (mustCheckArmorPerk ) {
+    if (mustCheckArmorPerk) {
       var applicablePerk = await this.db.inventoryArmor
-        .where("clazz").equals(this.configSelectedClass)
-        .and(f => f.slot == this.slot)
-        .and(f => f.perk == this.armorPerk)
-        .count()
-      this.isPossible = (applicablePerk > 0);
+        .where("clazz")
+        .equals(this.configSelectedClass)
+        .and((f) => f.slot == this.slot)
+        .and((f) => f.perk == this.armorPerk)
+        .count();
+      this.isPossible = applicablePerk > 0;
     } else {
       this.isPossible = true;
->>>>>>> 6fb58c26
     }
+    this.possible.next(this.isPossible);
+  }
 
-    get slotName(): string {
-        switch (this.slot) {
-            case ArmorSlot.ArmorSlotHelmet:
-                return "Helmet";
-            case ArmorSlot.ArmorSlotGauntlet:
-                return "Gauntlet";
-            case ArmorSlot.ArmorSlotChest:
-                return "Chest";
-            case ArmorSlot.ArmorSlotLegs:
-                return "Leg";
-            case ArmorSlot.ArmorSlotClass:
-                return "Class Item";
-            default:
-                return "";
-        }
+  get slotName(): string {
+    switch (this.slot) {
+      case ArmorSlot.ArmorSlotHelmet:
+        return "Helmet";
+      case ArmorSlot.ArmorSlotGauntlet:
+        return "Gauntlet";
+      case ArmorSlot.ArmorSlotChest:
+        return "Chest";
+      case ArmorSlot.ArmorSlotLegs:
+        return "Leg";
+      case ArmorSlot.ArmorSlotClass:
+        return "Class Item";
+      default:
+        return "";
     }
-
-    ngOnInit(): void {
-        this.config.configuration.pipe(takeUntil(this.ngUnsubscribe)).subscribe(async (c) => {
-            var mustRunPossibilityCheck =
-                this.configSelectedClass != (c.characterClass as unknown as DestinyClass) ||
-                this.selection != c.maximumModSlots[this.slot].value ||
-                this.armorPerk != c.armorPerks[this.slot].value ||
-                this.armorPerkLock != c.armorPerks[this.slot].fixed ||
-                this.maximumModSlots != c.maximumModSlots[this.slot].value;
-
-            this.configSelectedClass = c.characterClass as unknown as DestinyClass;
-            this.selection = c.maximumModSlots[this.slot].value;
-            this.armorPerk = c.armorPerks[this.slot].value;
-            this.armorPerkLock = c.armorPerks[this.slot].fixed;
-            this.maximumModSlots = c.maximumModSlots[this.slot].value;
-
-            this.disabled =
-                (await this.inventory.getExoticsForClass(c.characterClass))
-                    .filter((x) => c.selectedExotics.indexOf(x.item.hash) > -1)
-                    .map((e) => e.item.slot)
-                    .indexOf(this.slot) > -1;
-
-            if (mustRunPossibilityCheck) await this.runPossibilityCheck();
-        });
-    }
-
-    toggleArmorPerkLock() {
-        this.config.modifyConfiguration((c) => {
-            c.armorPerks[this.slot].fixed = !c.armorPerks[this.slot].fixed;
-        });
-    }
-
-    setArmorPerk(perk: ArmorPerkOrSlot) {
-        if (this.armorPerk != perk)
-            this.config.modifyConfiguration((c) => {
-                c.armorPerks[this.slot].value = perk;
-            });
-    }
-
-    setValue(i: number) {
-        if (this.featureDisabled) return;
-        if (this.maximumModSlots == i) return;
-
-        this.maximumModSlots = i;
-        this.config.modifyConfiguration((c) => (c.maximumModSlots[this.slot].value = i));
-    }
-
-    private ngUnsubscribe = new Subject();
-
-    ngOnDestroy() {
-        this.ngUnsubscribe.next();
-        this.ngUnsubscribe.complete();
-    }
-<<<<<<< HEAD
-=======
   }
 
   ngOnInit(): void {
-    this.config.configuration
-      .pipe(takeUntil(this.ngUnsubscribe))
-      .subscribe(async c => {
-        var mustRunPossibilityCheck =
-          this.configSelectedClass != c.characterClass as unknown as DestinyClass
-          || this.selection != c.maximumModSlots[this.slot].value
-          || this.armorPerk != c.armorPerks[this.slot].value
-          || this.armorPerkLock != c.armorPerks[this.slot].fixed
-          || this.maximumModSlots != c.maximumModSlots[this.slot].value;
+    this.config.configuration.pipe(takeUntil(this.ngUnsubscribe)).subscribe(async (c) => {
+      var mustRunPossibilityCheck =
+        this.configSelectedClass != (c.characterClass as unknown as DestinyClass) ||
+        this.selection != c.maximumModSlots[this.slot].value ||
+        this.armorPerk != c.armorPerks[this.slot].value ||
+        this.armorPerkLock != c.armorPerks[this.slot].fixed ||
+        this.maximumModSlots != c.maximumModSlots[this.slot].value;
 
-        this.configSelectedClass = c.characterClass as unknown as DestinyClass;
-        this.selection = c.maximumModSlots[this.slot].value;
-        this.armorPerk = c.armorPerks[this.slot].value;
-        this.armorPerkLock = c.armorPerks[this.slot].fixed;
-        this.maximumModSlots = c.maximumModSlots[this.slot].value;
+      this.configSelectedClass = c.characterClass as unknown as DestinyClass;
+      this.selection = c.maximumModSlots[this.slot].value;
+      this.armorPerk = c.armorPerks[this.slot].value;
+      this.armorPerkLock = c.armorPerks[this.slot].fixed;
+      this.maximumModSlots = c.maximumModSlots[this.slot].value;
 
-        this.disabled = (await this.inventory.getExoticsForClass(c.characterClass))
-          .filter(x => c.selectedExotics.indexOf(x.item.hash) > -1)
-          .map(e => e.item.slot)
+      this.disabled =
+        (await this.inventory.getExoticsForClass(c.characterClass))
+          .filter((x) => c.selectedExotics.indexOf(x.item.hash) > -1)
+          .map((e) => e.item.slot)
           .indexOf(this.slot) > -1;
 
-        if (mustRunPossibilityCheck)
-          await this.runPossibilityCheck();
-      })
+      if (mustRunPossibilityCheck) await this.runPossibilityCheck();
+    });
   }
 
   ngAfterViewInit(): void {
-    if (environment.featureFlags.enableGuardianGamesFeatures && this.slot === ArmorSlot.ArmorSlotClass) {
-      this.availableArmorPerks.splice(1, 0, ArmorPerkOrSlot.GuardianGamesClassItem)
+    if (
+      environment.featureFlags.enableGuardianGamesFeatures &&
+      this.slot === ArmorSlot.ArmorSlotClass
+    ) {
+      this.availableArmorPerks.splice(1, 0, ArmorPerkOrSlot.GuardianGamesClassItem);
     }
   }
 
   toggleArmorPerkLock() {
-    this.config.modifyConfiguration(c => {
+    this.config.modifyConfiguration((c) => {
       c.armorPerks[this.slot].fixed = !c.armorPerks[this.slot].fixed;
-    })
+    });
   }
 
   setArmorPerk(perk: ArmorPerkOrSlot) {
     if (this.armorPerk != perk)
-      this.config.modifyConfiguration(c => {
+      this.config.modifyConfiguration((c) => {
         c.armorPerks[this.slot].value = perk;
-      })
+      });
   }
 
   setValue(i: number) {
-    if(this.featureDisabled) return;
-    if (this.maximumModSlots == i)
-      return;
+    if (this.featureDisabled) return;
+    if (this.maximumModSlots == i) return;
 
     this.maximumModSlots = i;
-    this.config.modifyConfiguration(c => c.maximumModSlots[this.slot].value = i);
+    this.config.modifyConfiguration((c) => (c.maximumModSlots[this.slot].value = i));
   }
 
   private ngUnsubscribe = new Subject();
@@ -254,5 +156,4 @@
     this.ngUnsubscribe.next();
     this.ngUnsubscribe.complete();
   }
->>>>>>> 6fb58c26
 }