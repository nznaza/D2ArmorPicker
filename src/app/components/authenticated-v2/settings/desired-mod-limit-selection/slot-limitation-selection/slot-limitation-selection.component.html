<div [class.disabled]="disabled" class="container">
    <div class="energy">
        <div (mouseout)="hoveredSlot = -1" class="energy-container">
            <div
                (click)="setValue(5)"
                (mouseover)="hoveredSlot = 0"
                class="energy-bar blocked"></div>
            <div
                (click)="setValue(5)"
                (mouseover)="hoveredSlot = 0"
                class="energy-bar blocked"></div>
            <div
                (click)="setValue(5)"
                (mouseover)="hoveredSlot = 0"
                class="energy-bar blocked"></div>
            <div
                (click)="setValue(5)"
                (mouseover)="hoveredSlot = 0"
                class="energy-bar blocked"></div>
            <div
                (click)="setValue(5)"
                (mouseover)="hoveredSlot = 0"
                class="energy-bar blocked"></div>
            <div
                (click)="setValue(4)"
                (mouseover)="hoveredSlot = 1"
                [class.active]="5 - maximumModSlots >= 1"
                [class.hovered-higher]="hoveredSlot > -1 && hoveredSlot < 1"
                [class.hovered]="hoveredSlot >= 1"
                [class.blocked]="featureDisabled"
                class="energy-bar"></div>
            <div
                (click)="setValue(3)"
                (mouseover)="hoveredSlot = 2"
                [class.active]="5 - maximumModSlots >= 2"
                [class.hovered-higher]="hoveredSlot > -1 && hoveredSlot < 2"
                [class.hovered]="hoveredSlot >= 2"
                [class.blocked]="featureDisabled"
                class="energy-bar"></div>
            <div
                (click)="setValue(2)"
                (mouseover)="hoveredSlot = 3"
                [class.active]="5 - maximumModSlots >= 3"
                [class.hovered-higher]="hoveredSlot > -1 && hoveredSlot < 3"
                [class.hovered]="hoveredSlot >= 3"
                [class.blocked]="featureDisabled"
                class="energy-bar"></div>
            <div
                (click)="setValue(1)"
                (mouseover)="hoveredSlot = 4"
                [class.active]="5 - maximumModSlots >= 4"
                [class.hovered-higher]="hoveredSlot > -1 && hoveredSlot < 4"
                [class.hovered]="hoveredSlot >= 4"
                [class.blocked]="featureDisabled"
                class="energy-bar"></div>
            <div
                (click)="setValue(0)"
                (mouseover)="hoveredSlot = 5"
                [class.active]="5 - maximumModSlots === 5"
                [class.hovered-higher]="hoveredSlot > -1 && hoveredSlot < 5"
                [class.hovered]="hoveredSlot === 5"
                [class.blocked]="featureDisabled"
                class="energy-bar"></div>
        </div>
        <br />
        <div *ngVar="hoveredSlot > -1 ? 5 - hoveredSlot : maximumModSlots as slot">
            <!-- *ngVar="5-slot-1 as slot" -->
            <!-- mobility -->
            <div [class.major]="slot >= 3" [class.minor]="slot >= 1 && slot < 3" class="mod-info">
                <img
                    class="mod-icon mod-major"
                    src="https://www.bungie.net/common/destiny2_content/icons/c664ddd10920daab49cc3808dbb6a1e6.png" />
                <img
                    class="mod-icon mod-minor"
                    src="https://www.bungie.net/common/destiny2_content/icons/287901ef741855655856f6e8f5776f03.png" />
                <svg class="mod-number mod-major" viewBox="0 0 100 100">
                    <text font-size="25px" text-anchor="end" x="87" y="30">3</text>
                </svg>
                <svg class="mod-number mod-minor" viewBox="0 0 100 100">
                    <text font-size="25px" text-anchor="end" x="87" y="30">1</text>
                </svg>
                <div class="overlay"></div>
            </div>
            <!-- resilience -->
            <div [class.major]="slot >= 4" [class.minor]="slot >= 2 && slot < 4" class="mod-info">
                <img
                    class="mod-icon mod-major"
                    src="https://bungie.net/common/destiny2_content/icons/195f4f173adb52b336b4ecd67101004d.png" />
                <img
                    class="mod-icon mod-minor"
                    src="https://bungie.net/common/destiny2_content/icons/53c28186a4b97285a01aace5748e4de7.png" />
                <svg class="mod-number mod-major" viewBox="0 0 100 100">
                    <text font-size="25px" text-anchor="end" x="87" y="30">4</text>
                </svg>
                <svg class="mod-number mod-minor" viewBox="0 0 100 100">
                    <text font-size="25px" text-anchor="end" x="87" y="30">2</text>
                </svg>
                <div class="overlay"></div>
            </div>
            <!-- discipline -->
            <div [class.major]="slot >= 3" [class.minor]="slot >= 1 && slot < 3" class="mod-info">
                <img
                    class="mod-icon mod-major"
                    src="https://bungie.net/common/destiny2_content/icons/9d54e2149f945b2c298020da443b70fa.png" />
                <img
                    class="mod-icon mod-minor"
                    src="https://bungie.net/common/destiny2_content/icons/8fa2d4e4c82586668210e12c5115575a.png" />
                <svg class="mod-number mod-major" viewBox="0 0 100 100">
                    <text font-size="25px" text-anchor="end" x="87" y="30">3</text>
                </svg>
                <svg class="mod-number mod-minor" viewBox="0 0 100 100">
                    <text font-size="25px" text-anchor="end" x="87" y="30">1</text>
                </svg>
                <div class="overlay"></div>
            </div>
            <!-- strength -->
            <div [class.major]="slot >= 3" [class.minor]="slot >= 1 && slot < 3" class="mod-info">
                <img
                    class="mod-icon mod-major"
                    src="https://bungie.net/common/destiny2_content/icons/07f2361532c79e773909220e5884ab07.png" />
                <img
                    class="mod-icon mod-minor"
                    src="https://bungie.net/common/destiny2_content/icons/ec0b298ec4dac0023604e467a58c3868.png" />
                <svg class="mod-number mod-major" viewBox="0 0 100 100">
                    <text font-size="25px" text-anchor="end" x="87" y="30">3</text>
                </svg>
                <svg class="mod-number mod-minor" viewBox="0 0 100 100">
                    <text font-size="25px" text-anchor="end" x="87" y="30">1</text>
                </svg>
                <div class="overlay"></div>
            </div>
            <!-- recovery -->
            <div [class.major]="slot >= 4" [class.minor]="slot >= 2 && slot < 4" class="mod-info">
                <img
                    class="mod-icon mod-major"
                    src="https://bungie.net/common/destiny2_content/icons/18054408a5fc068f2384c6c31a183423.png" />
                <img
                    class="mod-icon mod-minor"
                    src="https://bungie.net/common/destiny2_content/icons/f39b0c97678148a864d6f6fbbe85524d.png" />
                <svg class="mod-number mod-major" viewBox="0 0 100 100">
                    <text font-size="25px" text-anchor="end" x="87" y="30">4</text>
                </svg>
                <svg class="mod-number mod-minor" viewBox="0 0 100 100">
                    <text font-size="25px" text-anchor="end" x="87" y="30">2</text>
                </svg>
                <div class="overlay"></div>
            </div>
            <!-- intellect -->
            <div [class.major]="slot >= 4" [class.minor]="slot >= 2 && slot < 4" class="mod-info">
                <img
                    class="mod-icon mod-major"
                    src="https://bungie.net/common/destiny2_content/icons/9fd56c3b42923c9df23edf585b0107bf.png" />
                <img
                    class="mod-icon mod-minor"
                    src="https://bungie.net/common/destiny2_content/icons/d8da60458e3355ddf7123be5ffe3dc3c.png" />
                <svg class="mod-number mod-major" viewBox="0 0 100 100">
                    <text font-size="25px" text-anchor="end" x="87" y="30">4</text>
                </svg>
                <svg class="mod-number mod-minor" viewBox="0 0 100 100">
                    <text font-size="25px" text-anchor="end" x="87" y="30">2</text>
                </svg>
                <div class="overlay"></div>
            </div>
        </div>
    </div>

    <mat-button-toggle-group appearance="standard" name="fontStyle" style="display: none">
        <mat-button-toggle
            (click)="setValue(i)"
            *ngFor="let r of ModRange; let i = index"
            [value]="i"
            class="select-button {{ selection >= i ? 'mat-button-toggle-checked' : '' }}"
            >{{ i }}</mat-button-toggle
        >
    </mat-button-toggle-group>

    <div class="selector-slots">
        <mat-button-toggle-group [class.impossible]="!isPossible">
            <mat-button-toggle value="bold" [matMenuTriggerFor]="dropdownArmorModslot">
                <app-armor-perk-icon [perk]="armorPerk"></app-armor-perk-icon>
                <mat-icon>arrow_drop_down</mat-icon>
            </mat-button-toggle>

<<<<<<< HEAD
            <mat-button-toggle
                (click)="toggleArmorPerkLock(); $event.stopPropagation()"
                [disabled]="disabled"
                disabled
                matTooltip="Force the selected perk or slot to be on a {{ slotName }}.">
                <mat-icon *ngIf="!armorPerkLock">lock_open</mat-icon>
                <mat-icon *ngIf="armorPerkLock">lock</mat-icon>
            </mat-button-toggle>
        </mat-button-toggle-group>
        <mat-menu #dropdownArmorModslot="matMenu" class="modslot-select-scroll-menu">
            <ng-container
                *ngFor="
                    let perk of [
                        ArmorPerkOrSlot.None,
                        ArmorPerkOrSlot.PerkQueensFavor,
                        ArmorPerkOrSlot.SlotRootOfNightmares,
                        ArmorPerkOrSlot.SlotKingsFall,
                        ArmorPerkOrSlot.SlotVowOfTheDisciple,
                        ArmorPerkOrSlot.SlotVaultOfGlass,
                        ArmorPerkOrSlot.SlotDeepStoneCrypt,
                        ArmorPerkOrSlot.SlotGardenOfSalvation,
                        ArmorPerkOrSlot.SlotLastWish,
                        ArmorPerkOrSlot.SlotNightmare,
                        ArmorPerkOrSlot.SlotArtifice,
                        ArmorPerkOrSlot.PerkIronBanner,
                        ArmorPerkOrSlot.PerkUniformedOfficer,
                        ArmorPerkOrSlot.PerkPlunderersTrappings,
                        ArmorPerkOrSlot.SeraphSensorArray
                    ]
                ">
                <button
                    mat-menu-item
                    (click)="setArmorPerk(perk)"
                    [class.selected-menu]="perk === armorPerk">
                    <app-armor-perk-icon [perk]="perk" class="menuArmorIcon"></app-armor-perk-icon>
                    <span class="menuArmorText">{{ ArmorPerkOrSlotNames[perk] }}</span>
                </button>
            </ng-container>
        </mat-menu>
    </div>
=======
    <mat-button-toggle (click)="toggleArmorPerkLock(); $event.stopPropagation() " [disabled]="disabled"
                       disabled
                       matTooltip="Force the selected perk or slot to be on a {{slotName}}.">
      <mat-icon *ngIf="!armorPerkLock">lock_open</mat-icon>
      <mat-icon *ngIf="armorPerkLock">lock</mat-icon>
    </mat-button-toggle>
  </mat-button-toggle-group>
  <mat-menu #dropdownArmorModslot="matMenu" class="modslot-select-scroll-menu">
    <ng-container
      *ngFor="let perk of availableArmorPerks">
      <button mat-menu-item (click)="setArmorPerk(perk)" [class.selected-menu]="perk == armorPerk">
        <app-armor-perk-icon [perk]="perk" class="menuArmorIcon"></app-armor-perk-icon>
        <span class="menuArmorText">{{ArmorPerkOrSlotNames[perk]}}</span>
      </button>
    </ng-container>

  </mat-menu>
</div>
>>>>>>> 6fb58c26

    <span class="slot-icon-container">
        <!-- Source of the icons: DIM. Thanks! -->
        <img
            #tooltip="matTooltip"
            *ngIf="slot === ArmorSlot.ArmorSlotHelmet"
            class="slot-icon"
            matTooltip="If you enable the lock on the settings on the right they will be forced to exist on a {{
                slotName
            }}."
            src="data:image/svg+xml,%3csvg xmlns='http://www.w3.org/2000/svg' viewBox='0 0 51 51'%3e%3cpath d='M24.77 7.03c-8.15.38-14.42 7.41-14.42 15.57v16.06c0 .23.13.44.34.53l10.33 4.68c.78.35 1.66-.22 1.66-1.07V31.9c0-.39-.19-.75-.52-.97l-5.39-3.64c-.87-.52-1.43-1.5-1.34-2.61.13-1.46 1.46-2.52 2.93-2.52h4.36c.65 0 1.17.53 1.17 1.17v6.71s0 .61 1.61.61 1.61-.61 1.61-.61v-6.71c0-.65.52-1.17 1.17-1.17h4.36c1.47 0 2.8 1.06 2.93 2.52.1 1.11-.47 2.09-1.34 2.61l-5.39 3.64c-.32.22-.52.58-.52.97v10.91c0 .85.88 1.42 1.66 1.07l10.33-4.68c.21-.1.34-.3.34-.53v-16.5c.01-8.61-7.18-15.55-15.88-15.14z'/%3e%3c/svg%3e" />
        <img
            #tooltip="matTooltip"
            *ngIf="slot === ArmorSlot.ArmorSlotGauntlet"
            class="slot-icon"
            matTooltip="If you enable the lock on the settings on the right they will be forced to exist on a {{
                slotName
            }}."
            src="data:image/svg+xml,%3csvg xmlns='http://www.w3.org/2000/svg' viewBox='0 0 51 51'%3e%3cpath d='M40.1 30.03c.39-.47.59-1.11.42-1.8-.18-.76-.81-1.39-1.58-1.55-.81-.17-1.54.14-2.01.68 0 0-.03.04-.05.07l-.12.15c-.47.61-1.95 2.37-3.29 2.45-1.62.1 2.51-16.14 2.51-16.14h-.01c.04-.15.07-.31.07-.48 0-.98-.79-1.77-1.77-1.77-.81 0-1.49.55-1.69 1.29h-.01s-.01.03-.01.05l-.03.15c-.24 1.21-1.68 8.2-2.81 8.89-1.24.75-1.22-13.23-1.22-13.23 0-.98-.79-1.77-1.77-1.77s-1.77.79-1.77 1.77c0 0-.35 12.85-1.73 12.73-1.37-.12-2.47-10.67-2.47-10.67 0-.98-.79-1.77-1.77-1.77s-1.77.79-1.77 1.77c0 .15.02.28.06.42.27 2.06 1.36 11.12-.06 11.12-1.6 0-3.68-6.35-3.68-6.35a1.62 1.62 0 0 0-3.14.56c0 .09.01.17.03.25l-.03.01s.02.07.07.19c.02.09.05.17.09.25.99 2.71 6.28 17.46 7.26 26.23.03.25.24.44.49.44H30.5a.5.5 0 0 0 .5-.45c.1-1.04.52-3.68 2.09-5.54 1.8-2.14 6.06-6.89 6.86-7.79.02-.02.03-.04.05-.06.07-.06.11-.1.1-.1z'/%3e%3c/svg%3e" />
        <img
            #tooltip="matTooltip"
            *ngIf="slot === ArmorSlot.ArmorSlotChest"
            class="slot-icon"
            matTooltip="If you enable the lock on the settings on the right they will be forced to exist on a {{
                slotName
            }}."
            src="data:image/svg+xml,%3csvg xmlns='http://www.w3.org/2000/svg' viewBox='0 0 51 51'%3e%3cpath d='M42.49 13.55c-1.06-1.51-4.05-5.05-9.52-6.49a.635.635 0 0 0-.78.5c-.35 2.04-1.78 8.08-6.69 8.08s-6.34-6.04-6.69-8.08a.635.635 0 0 0-.78-.5c-5.47 1.44-8.46 4.98-9.52 6.49-.24.34-.09.8.3.94 2.01.7 7.34 2.94 7.34 7.01 0 4.24-4.47 6.89-5.87 7.61-.25.13-.38.4-.33.67 1.44 7.62 7.55 13.09 8.67 14.04.11.1.25.15.4.15h12.94c.15 0 .29-.05.4-.15 1.12-.95 7.23-6.42 8.67-14.04a.624.624 0 0 0-.33-.67c-1.4-.72-5.87-3.37-5.87-7.61 0-4.08 5.33-6.32 7.34-7.01.41-.14.56-.61.32-.94z'/%3e%3c/svg%3e" />
        <img
            #tooltip="matTooltip"
            *ngIf="slot === ArmorSlot.ArmorSlotLegs"
            class="slot-icon"
            matTooltip="If you enable the lock on the settings on the right they will be forced to exist on a {{
                slotName
            }}."
            src="data:image/svg+xml,%3csvg xmlns='http://www.w3.org/2000/svg' viewBox='0 0 51 51'%3e%3cpath d='M13 7.6h13.96c1.73 0 2.99 1.64 2.54 3.32l-5.44 20.46c-.07.28.03.57.28.72.99.62 4.64 2.57 8.15 5.78.12.11 2.92-.03 3.09-.01 2.31.2 3.97-.08 5.05 4.7.09.42-.21.82-.64.82H11.82c-.34 0-.63-.26-.66-.61-.15-1.82-.4-7.23 1.74-9.32a.62.62 0 0 0 .2-.6c-.39-1.74-2.09-9.83-2.74-22.48-.07-1.5 1.12-2.78 2.64-2.78z'/%3e%3c/svg%3e" />
        <img
            #tooltip="matTooltip"
            *ngIf="slot === ArmorSlot.ArmorSlotClass"
            class="slot-icon"
            matTooltip="If you enable the lock on the settings on the right they will be forced to exist on a {{
                slotName
            }}."
            src="data:image/svg+xml,%3csvg xmlns='http://www.w3.org/2000/svg' viewBox='0 0 51 51'%3e%3cpath d='M43.12 7.12c-4.13 2.33-17.62 1.9-17.62 1.9s-13.49.43-17.62-1.9c-.37-.21-.85-.03-.94.39-.36 1.49-.87 4.42.09 5.86.09.13.22.21.38.25 1.23.3 7.36 1.65 18.09 1.65s16.86-1.35 18.09-1.65c.15-.04.29-.12.38-.25.96-1.44.45-4.37.1-5.86-.1-.42-.58-.6-.95-.39zM9.27 28.34s0 2.34 2.27 2.34 2.27-2.34 2.27-2.34V15.73c-1.93-.22-3.45-.45-4.55-.65v13.26zM16.3 34.8s0 2.34 2.27 2.34 2.27-2.34 2.27-2.34V16.24c-1.66-.06-3.18-.16-4.55-.27V34.8zM37.18 28.34s0 2.34 2.27 2.34 2.27-2.34 2.27-2.34V15.08c-1.09.2-2.61.44-4.55.65v12.61zM30.15 34.8s0 2.34 2.27 2.34 2.27-2.34 2.27-2.34V15.97c-1.36.11-2.88.21-4.55.27V34.8zM23.23 16.31v25.31s0 2.34 2.27 2.34 2.27-2.34 2.27-2.34V16.31c-.74.01-1.49.02-2.27.02-.78.01-1.54 0-2.27-.02z'/%3e%3c/svg%3e" />
    </span>
</div><|MERGE_RESOLUTION|>--- conflicted
+++ resolved
@@ -1,289 +1,234 @@
 <div [class.disabled]="disabled" class="container">
-    <div class="energy">
-        <div (mouseout)="hoveredSlot = -1" class="energy-container">
-            <div
-                (click)="setValue(5)"
-                (mouseover)="hoveredSlot = 0"
-                class="energy-bar blocked"></div>
-            <div
-                (click)="setValue(5)"
-                (mouseover)="hoveredSlot = 0"
-                class="energy-bar blocked"></div>
-            <div
-                (click)="setValue(5)"
-                (mouseover)="hoveredSlot = 0"
-                class="energy-bar blocked"></div>
-            <div
-                (click)="setValue(5)"
-                (mouseover)="hoveredSlot = 0"
-                class="energy-bar blocked"></div>
-            <div
-                (click)="setValue(5)"
-                (mouseover)="hoveredSlot = 0"
-                class="energy-bar blocked"></div>
-            <div
-                (click)="setValue(4)"
-                (mouseover)="hoveredSlot = 1"
-                [class.active]="5 - maximumModSlots >= 1"
-                [class.hovered-higher]="hoveredSlot > -1 && hoveredSlot < 1"
-                [class.hovered]="hoveredSlot >= 1"
-                [class.blocked]="featureDisabled"
-                class="energy-bar"></div>
-            <div
-                (click)="setValue(3)"
-                (mouseover)="hoveredSlot = 2"
-                [class.active]="5 - maximumModSlots >= 2"
-                [class.hovered-higher]="hoveredSlot > -1 && hoveredSlot < 2"
-                [class.hovered]="hoveredSlot >= 2"
-                [class.blocked]="featureDisabled"
-                class="energy-bar"></div>
-            <div
-                (click)="setValue(2)"
-                (mouseover)="hoveredSlot = 3"
-                [class.active]="5 - maximumModSlots >= 3"
-                [class.hovered-higher]="hoveredSlot > -1 && hoveredSlot < 3"
-                [class.hovered]="hoveredSlot >= 3"
-                [class.blocked]="featureDisabled"
-                class="energy-bar"></div>
-            <div
-                (click)="setValue(1)"
-                (mouseover)="hoveredSlot = 4"
-                [class.active]="5 - maximumModSlots >= 4"
-                [class.hovered-higher]="hoveredSlot > -1 && hoveredSlot < 4"
-                [class.hovered]="hoveredSlot >= 4"
-                [class.blocked]="featureDisabled"
-                class="energy-bar"></div>
-            <div
-                (click)="setValue(0)"
-                (mouseover)="hoveredSlot = 5"
-                [class.active]="5 - maximumModSlots === 5"
-                [class.hovered-higher]="hoveredSlot > -1 && hoveredSlot < 5"
-                [class.hovered]="hoveredSlot === 5"
-                [class.blocked]="featureDisabled"
-                class="energy-bar"></div>
-        </div>
-        <br />
-        <div *ngVar="hoveredSlot > -1 ? 5 - hoveredSlot : maximumModSlots as slot">
-            <!-- *ngVar="5-slot-1 as slot" -->
-            <!-- mobility -->
-            <div [class.major]="slot >= 3" [class.minor]="slot >= 1 && slot < 3" class="mod-info">
-                <img
-                    class="mod-icon mod-major"
-                    src="https://www.bungie.net/common/destiny2_content/icons/c664ddd10920daab49cc3808dbb6a1e6.png" />
-                <img
-                    class="mod-icon mod-minor"
-                    src="https://www.bungie.net/common/destiny2_content/icons/287901ef741855655856f6e8f5776f03.png" />
-                <svg class="mod-number mod-major" viewBox="0 0 100 100">
-                    <text font-size="25px" text-anchor="end" x="87" y="30">3</text>
-                </svg>
-                <svg class="mod-number mod-minor" viewBox="0 0 100 100">
-                    <text font-size="25px" text-anchor="end" x="87" y="30">1</text>
-                </svg>
-                <div class="overlay"></div>
-            </div>
-            <!-- resilience -->
-            <div [class.major]="slot >= 4" [class.minor]="slot >= 2 && slot < 4" class="mod-info">
-                <img
-                    class="mod-icon mod-major"
-                    src="https://bungie.net/common/destiny2_content/icons/195f4f173adb52b336b4ecd67101004d.png" />
-                <img
-                    class="mod-icon mod-minor"
-                    src="https://bungie.net/common/destiny2_content/icons/53c28186a4b97285a01aace5748e4de7.png" />
-                <svg class="mod-number mod-major" viewBox="0 0 100 100">
-                    <text font-size="25px" text-anchor="end" x="87" y="30">4</text>
-                </svg>
-                <svg class="mod-number mod-minor" viewBox="0 0 100 100">
-                    <text font-size="25px" text-anchor="end" x="87" y="30">2</text>
-                </svg>
-                <div class="overlay"></div>
-            </div>
-            <!-- discipline -->
-            <div [class.major]="slot >= 3" [class.minor]="slot >= 1 && slot < 3" class="mod-info">
-                <img
-                    class="mod-icon mod-major"
-                    src="https://bungie.net/common/destiny2_content/icons/9d54e2149f945b2c298020da443b70fa.png" />
-                <img
-                    class="mod-icon mod-minor"
-                    src="https://bungie.net/common/destiny2_content/icons/8fa2d4e4c82586668210e12c5115575a.png" />
-                <svg class="mod-number mod-major" viewBox="0 0 100 100">
-                    <text font-size="25px" text-anchor="end" x="87" y="30">3</text>
-                </svg>
-                <svg class="mod-number mod-minor" viewBox="0 0 100 100">
-                    <text font-size="25px" text-anchor="end" x="87" y="30">1</text>
-                </svg>
-                <div class="overlay"></div>
-            </div>
-            <!-- strength -->
-            <div [class.major]="slot >= 3" [class.minor]="slot >= 1 && slot < 3" class="mod-info">
-                <img
-                    class="mod-icon mod-major"
-                    src="https://bungie.net/common/destiny2_content/icons/07f2361532c79e773909220e5884ab07.png" />
-                <img
-                    class="mod-icon mod-minor"
-                    src="https://bungie.net/common/destiny2_content/icons/ec0b298ec4dac0023604e467a58c3868.png" />
-                <svg class="mod-number mod-major" viewBox="0 0 100 100">
-                    <text font-size="25px" text-anchor="end" x="87" y="30">3</text>
-                </svg>
-                <svg class="mod-number mod-minor" viewBox="0 0 100 100">
-                    <text font-size="25px" text-anchor="end" x="87" y="30">1</text>
-                </svg>
-                <div class="overlay"></div>
-            </div>
-            <!-- recovery -->
-            <div [class.major]="slot >= 4" [class.minor]="slot >= 2 && slot < 4" class="mod-info">
-                <img
-                    class="mod-icon mod-major"
-                    src="https://bungie.net/common/destiny2_content/icons/18054408a5fc068f2384c6c31a183423.png" />
-                <img
-                    class="mod-icon mod-minor"
-                    src="https://bungie.net/common/destiny2_content/icons/f39b0c97678148a864d6f6fbbe85524d.png" />
-                <svg class="mod-number mod-major" viewBox="0 0 100 100">
-                    <text font-size="25px" text-anchor="end" x="87" y="30">4</text>
-                </svg>
-                <svg class="mod-number mod-minor" viewBox="0 0 100 100">
-                    <text font-size="25px" text-anchor="end" x="87" y="30">2</text>
-                </svg>
-                <div class="overlay"></div>
-            </div>
-            <!-- intellect -->
-            <div [class.major]="slot >= 4" [class.minor]="slot >= 2 && slot < 4" class="mod-info">
-                <img
-                    class="mod-icon mod-major"
-                    src="https://bungie.net/common/destiny2_content/icons/9fd56c3b42923c9df23edf585b0107bf.png" />
-                <img
-                    class="mod-icon mod-minor"
-                    src="https://bungie.net/common/destiny2_content/icons/d8da60458e3355ddf7123be5ffe3dc3c.png" />
-                <svg class="mod-number mod-major" viewBox="0 0 100 100">
-                    <text font-size="25px" text-anchor="end" x="87" y="30">4</text>
-                </svg>
-                <svg class="mod-number mod-minor" viewBox="0 0 100 100">
-                    <text font-size="25px" text-anchor="end" x="87" y="30">2</text>
-                </svg>
-                <div class="overlay"></div>
-            </div>
-        </div>
+  <div class="energy">
+    <div (mouseout)="hoveredSlot = -1" class="energy-container">
+      <div (click)="setValue(5)" (mouseover)="hoveredSlot = 0" class="energy-bar blocked"></div>
+      <div (click)="setValue(5)" (mouseover)="hoveredSlot = 0" class="energy-bar blocked"></div>
+      <div (click)="setValue(5)" (mouseover)="hoveredSlot = 0" class="energy-bar blocked"></div>
+      <div (click)="setValue(5)" (mouseover)="hoveredSlot = 0" class="energy-bar blocked"></div>
+      <div (click)="setValue(5)" (mouseover)="hoveredSlot = 0" class="energy-bar blocked"></div>
+      <div
+        (click)="setValue(4)"
+        (mouseover)="hoveredSlot = 1"
+        [class.active]="5 - maximumModSlots >= 1"
+        [class.hovered-higher]="hoveredSlot > -1 && hoveredSlot < 1"
+        [class.hovered]="hoveredSlot >= 1"
+        [class.blocked]="featureDisabled"
+        class="energy-bar"></div>
+      <div
+        (click)="setValue(3)"
+        (mouseover)="hoveredSlot = 2"
+        [class.active]="5 - maximumModSlots >= 2"
+        [class.hovered-higher]="hoveredSlot > -1 && hoveredSlot < 2"
+        [class.hovered]="hoveredSlot >= 2"
+        [class.blocked]="featureDisabled"
+        class="energy-bar"></div>
+      <div
+        (click)="setValue(2)"
+        (mouseover)="hoveredSlot = 3"
+        [class.active]="5 - maximumModSlots >= 3"
+        [class.hovered-higher]="hoveredSlot > -1 && hoveredSlot < 3"
+        [class.hovered]="hoveredSlot >= 3"
+        [class.blocked]="featureDisabled"
+        class="energy-bar"></div>
+      <div
+        (click)="setValue(1)"
+        (mouseover)="hoveredSlot = 4"
+        [class.active]="5 - maximumModSlots >= 4"
+        [class.hovered-higher]="hoveredSlot > -1 && hoveredSlot < 4"
+        [class.hovered]="hoveredSlot >= 4"
+        [class.blocked]="featureDisabled"
+        class="energy-bar"></div>
+      <div
+        (click)="setValue(0)"
+        (mouseover)="hoveredSlot = 5"
+        [class.active]="5 - maximumModSlots === 5"
+        [class.hovered-higher]="hoveredSlot > -1 && hoveredSlot < 5"
+        [class.hovered]="hoveredSlot === 5"
+        [class.blocked]="featureDisabled"
+        class="energy-bar"></div>
     </div>
-
-    <mat-button-toggle-group appearance="standard" name="fontStyle" style="display: none">
-        <mat-button-toggle
-            (click)="setValue(i)"
-            *ngFor="let r of ModRange; let i = index"
-            [value]="i"
-            class="select-button {{ selection >= i ? 'mat-button-toggle-checked' : '' }}"
-            >{{ i }}</mat-button-toggle
-        >
+    <br />
+    <div *ngVar="hoveredSlot > -1 ? 5 - hoveredSlot : maximumModSlots as slot">
+      <!-- *ngVar="5-slot-1 as slot" -->
+      <!-- mobility -->
+      <div [class.major]="slot >= 3" [class.minor]="slot >= 1 && slot < 3" class="mod-info">
+        <img
+          class="mod-icon mod-major"
+          src="https://www.bungie.net/common/destiny2_content/icons/c664ddd10920daab49cc3808dbb6a1e6.png" />
+        <img
+          class="mod-icon mod-minor"
+          src="https://www.bungie.net/common/destiny2_content/icons/287901ef741855655856f6e8f5776f03.png" />
+        <svg class="mod-number mod-major" viewBox="0 0 100 100">
+          <text font-size="25px" text-anchor="end" x="87" y="30">3</text>
+        </svg>
+        <svg class="mod-number mod-minor" viewBox="0 0 100 100">
+          <text font-size="25px" text-anchor="end" x="87" y="30">1</text>
+        </svg>
+        <div class="overlay"></div>
+      </div>
+      <!-- resilience -->
+      <div [class.major]="slot >= 4" [class.minor]="slot >= 2 && slot < 4" class="mod-info">
+        <img
+          class="mod-icon mod-major"
+          src="https://bungie.net/common/destiny2_content/icons/195f4f173adb52b336b4ecd67101004d.png" />
+        <img
+          class="mod-icon mod-minor"
+          src="https://bungie.net/common/destiny2_content/icons/53c28186a4b97285a01aace5748e4de7.png" />
+        <svg class="mod-number mod-major" viewBox="0 0 100 100">
+          <text font-size="25px" text-anchor="end" x="87" y="30">4</text>
+        </svg>
+        <svg class="mod-number mod-minor" viewBox="0 0 100 100">
+          <text font-size="25px" text-anchor="end" x="87" y="30">2</text>
+        </svg>
+        <div class="overlay"></div>
+      </div>
+      <!-- discipline -->
+      <div [class.major]="slot >= 3" [class.minor]="slot >= 1 && slot < 3" class="mod-info">
+        <img
+          class="mod-icon mod-major"
+          src="https://bungie.net/common/destiny2_content/icons/9d54e2149f945b2c298020da443b70fa.png" />
+        <img
+          class="mod-icon mod-minor"
+          src="https://bungie.net/common/destiny2_content/icons/8fa2d4e4c82586668210e12c5115575a.png" />
+        <svg class="mod-number mod-major" viewBox="0 0 100 100">
+          <text font-size="25px" text-anchor="end" x="87" y="30">3</text>
+        </svg>
+        <svg class="mod-number mod-minor" viewBox="0 0 100 100">
+          <text font-size="25px" text-anchor="end" x="87" y="30">1</text>
+        </svg>
+        <div class="overlay"></div>
+      </div>
+      <!-- strength -->
+      <div [class.major]="slot >= 3" [class.minor]="slot >= 1 && slot < 3" class="mod-info">
+        <img
+          class="mod-icon mod-major"
+          src="https://bungie.net/common/destiny2_content/icons/07f2361532c79e773909220e5884ab07.png" />
+        <img
+          class="mod-icon mod-minor"
+          src="https://bungie.net/common/destiny2_content/icons/ec0b298ec4dac0023604e467a58c3868.png" />
+        <svg class="mod-number mod-major" viewBox="0 0 100 100">
+          <text font-size="25px" text-anchor="end" x="87" y="30">3</text>
+        </svg>
+        <svg class="mod-number mod-minor" viewBox="0 0 100 100">
+          <text font-size="25px" text-anchor="end" x="87" y="30">1</text>
+        </svg>
+        <div class="overlay"></div>
+      </div>
+      <!-- recovery -->
+      <div [class.major]="slot >= 4" [class.minor]="slot >= 2 && slot < 4" class="mod-info">
+        <img
+          class="mod-icon mod-major"
+          src="https://bungie.net/common/destiny2_content/icons/18054408a5fc068f2384c6c31a183423.png" />
+        <img
+          class="mod-icon mod-minor"
+          src="https://bungie.net/common/destiny2_content/icons/f39b0c97678148a864d6f6fbbe85524d.png" />
+        <svg class="mod-number mod-major" viewBox="0 0 100 100">
+          <text font-size="25px" text-anchor="end" x="87" y="30">4</text>
+        </svg>
+        <svg class="mod-number mod-minor" viewBox="0 0 100 100">
+          <text font-size="25px" text-anchor="end" x="87" y="30">2</text>
+        </svg>
+        <div class="overlay"></div>
+      </div>
+      <!-- intellect -->
+      <div [class.major]="slot >= 4" [class.minor]="slot >= 2 && slot < 4" class="mod-info">
+        <img
+          class="mod-icon mod-major"
+          src="https://bungie.net/common/destiny2_content/icons/9fd56c3b42923c9df23edf585b0107bf.png" />
+        <img
+          class="mod-icon mod-minor"
+          src="https://bungie.net/common/destiny2_content/icons/d8da60458e3355ddf7123be5ffe3dc3c.png" />
+        <svg class="mod-number mod-major" viewBox="0 0 100 100">
+          <text font-size="25px" text-anchor="end" x="87" y="30">4</text>
+        </svg>
+        <svg class="mod-number mod-minor" viewBox="0 0 100 100">
+          <text font-size="25px" text-anchor="end" x="87" y="30">2</text>
+        </svg>
+        <div class="overlay"></div>
+      </div>
+    </div>
+  </div>
+
+  <mat-button-toggle-group appearance="standard" name="fontStyle" style="display: none">
+    <mat-button-toggle
+      (click)="setValue(i)"
+      *ngFor="let r of ModRange; let i = index"
+      [value]="i"
+      class="select-button {{ selection >= i ? 'mat-button-toggle-checked' : '' }}"
+      >{{ i }}</mat-button-toggle
+    >
+  </mat-button-toggle-group>
+
+  <div class="selector-slots">
+    <mat-button-toggle-group [class.impossible]="!isPossible">
+      <mat-button-toggle value="bold" [matMenuTriggerFor]="dropdownArmorModslot">
+        <app-armor-perk-icon [perk]="armorPerk"></app-armor-perk-icon>
+        <mat-icon>arrow_drop_down</mat-icon>
+      </mat-button-toggle>
+
+      <mat-button-toggle
+        (click)="toggleArmorPerkLock(); $event.stopPropagation()"
+        [disabled]="disabled"
+        disabled
+        matTooltip="Force the selected perk or slot to be on a {{ slotName }}.">
+        <mat-icon *ngIf="!armorPerkLock">lock_open</mat-icon>
+        <mat-icon *ngIf="armorPerkLock">lock</mat-icon>
+      </mat-button-toggle>
     </mat-button-toggle-group>
-
-    <div class="selector-slots">
-        <mat-button-toggle-group [class.impossible]="!isPossible">
-            <mat-button-toggle value="bold" [matMenuTriggerFor]="dropdownArmorModslot">
-                <app-armor-perk-icon [perk]="armorPerk"></app-armor-perk-icon>
-                <mat-icon>arrow_drop_down</mat-icon>
-            </mat-button-toggle>
-
-<<<<<<< HEAD
-            <mat-button-toggle
-                (click)="toggleArmorPerkLock(); $event.stopPropagation()"
-                [disabled]="disabled"
-                disabled
-                matTooltip="Force the selected perk or slot to be on a {{ slotName }}.">
-                <mat-icon *ngIf="!armorPerkLock">lock_open</mat-icon>
-                <mat-icon *ngIf="armorPerkLock">lock</mat-icon>
-            </mat-button-toggle>
-        </mat-button-toggle-group>
-        <mat-menu #dropdownArmorModslot="matMenu" class="modslot-select-scroll-menu">
-            <ng-container
-                *ngFor="
-                    let perk of [
-                        ArmorPerkOrSlot.None,
-                        ArmorPerkOrSlot.PerkQueensFavor,
-                        ArmorPerkOrSlot.SlotRootOfNightmares,
-                        ArmorPerkOrSlot.SlotKingsFall,
-                        ArmorPerkOrSlot.SlotVowOfTheDisciple,
-                        ArmorPerkOrSlot.SlotVaultOfGlass,
-                        ArmorPerkOrSlot.SlotDeepStoneCrypt,
-                        ArmorPerkOrSlot.SlotGardenOfSalvation,
-                        ArmorPerkOrSlot.SlotLastWish,
-                        ArmorPerkOrSlot.SlotNightmare,
-                        ArmorPerkOrSlot.SlotArtifice,
-                        ArmorPerkOrSlot.PerkIronBanner,
-                        ArmorPerkOrSlot.PerkUniformedOfficer,
-                        ArmorPerkOrSlot.PerkPlunderersTrappings,
-                        ArmorPerkOrSlot.SeraphSensorArray
-                    ]
-                ">
-                <button
-                    mat-menu-item
-                    (click)="setArmorPerk(perk)"
-                    [class.selected-menu]="perk === armorPerk">
-                    <app-armor-perk-icon [perk]="perk" class="menuArmorIcon"></app-armor-perk-icon>
-                    <span class="menuArmorText">{{ ArmorPerkOrSlotNames[perk] }}</span>
-                </button>
-            </ng-container>
-        </mat-menu>
-    </div>
-=======
-    <mat-button-toggle (click)="toggleArmorPerkLock(); $event.stopPropagation() " [disabled]="disabled"
-                       disabled
-                       matTooltip="Force the selected perk or slot to be on a {{slotName}}.">
-      <mat-icon *ngIf="!armorPerkLock">lock_open</mat-icon>
-      <mat-icon *ngIf="armorPerkLock">lock</mat-icon>
-    </mat-button-toggle>
-  </mat-button-toggle-group>
-  <mat-menu #dropdownArmorModslot="matMenu" class="modslot-select-scroll-menu">
-    <ng-container
-      *ngFor="let perk of availableArmorPerks">
-      <button mat-menu-item (click)="setArmorPerk(perk)" [class.selected-menu]="perk == armorPerk">
-        <app-armor-perk-icon [perk]="perk" class="menuArmorIcon"></app-armor-perk-icon>
-        <span class="menuArmorText">{{ArmorPerkOrSlotNames[perk]}}</span>
-      </button>
-    </ng-container>
-
-  </mat-menu>
-</div>
->>>>>>> 6fb58c26
-
-    <span class="slot-icon-container">
-        <!-- Source of the icons: DIM. Thanks! -->
-        <img
-            #tooltip="matTooltip"
-            *ngIf="slot === ArmorSlot.ArmorSlotHelmet"
-            class="slot-icon"
-            matTooltip="If you enable the lock on the settings on the right they will be forced to exist on a {{
-                slotName
-            }}."
-            src="data:image/svg+xml,%3csvg xmlns='http://www.w3.org/2000/svg' viewBox='0 0 51 51'%3e%3cpath d='M24.77 7.03c-8.15.38-14.42 7.41-14.42 15.57v16.06c0 .23.13.44.34.53l10.33 4.68c.78.35 1.66-.22 1.66-1.07V31.9c0-.39-.19-.75-.52-.97l-5.39-3.64c-.87-.52-1.43-1.5-1.34-2.61.13-1.46 1.46-2.52 2.93-2.52h4.36c.65 0 1.17.53 1.17 1.17v6.71s0 .61 1.61.61 1.61-.61 1.61-.61v-6.71c0-.65.52-1.17 1.17-1.17h4.36c1.47 0 2.8 1.06 2.93 2.52.1 1.11-.47 2.09-1.34 2.61l-5.39 3.64c-.32.22-.52.58-.52.97v10.91c0 .85.88 1.42 1.66 1.07l10.33-4.68c.21-.1.34-.3.34-.53v-16.5c.01-8.61-7.18-15.55-15.88-15.14z'/%3e%3c/svg%3e" />
-        <img
-            #tooltip="matTooltip"
-            *ngIf="slot === ArmorSlot.ArmorSlotGauntlet"
-            class="slot-icon"
-            matTooltip="If you enable the lock on the settings on the right they will be forced to exist on a {{
-                slotName
-            }}."
-            src="data:image/svg+xml,%3csvg xmlns='http://www.w3.org/2000/svg' viewBox='0 0 51 51'%3e%3cpath d='M40.1 30.03c.39-.47.59-1.11.42-1.8-.18-.76-.81-1.39-1.58-1.55-.81-.17-1.54.14-2.01.68 0 0-.03.04-.05.07l-.12.15c-.47.61-1.95 2.37-3.29 2.45-1.62.1 2.51-16.14 2.51-16.14h-.01c.04-.15.07-.31.07-.48 0-.98-.79-1.77-1.77-1.77-.81 0-1.49.55-1.69 1.29h-.01s-.01.03-.01.05l-.03.15c-.24 1.21-1.68 8.2-2.81 8.89-1.24.75-1.22-13.23-1.22-13.23 0-.98-.79-1.77-1.77-1.77s-1.77.79-1.77 1.77c0 0-.35 12.85-1.73 12.73-1.37-.12-2.47-10.67-2.47-10.67 0-.98-.79-1.77-1.77-1.77s-1.77.79-1.77 1.77c0 .15.02.28.06.42.27 2.06 1.36 11.12-.06 11.12-1.6 0-3.68-6.35-3.68-6.35a1.62 1.62 0 0 0-3.14.56c0 .09.01.17.03.25l-.03.01s.02.07.07.19c.02.09.05.17.09.25.99 2.71 6.28 17.46 7.26 26.23.03.25.24.44.49.44H30.5a.5.5 0 0 0 .5-.45c.1-1.04.52-3.68 2.09-5.54 1.8-2.14 6.06-6.89 6.86-7.79.02-.02.03-.04.05-.06.07-.06.11-.1.1-.1z'/%3e%3c/svg%3e" />
-        <img
-            #tooltip="matTooltip"
-            *ngIf="slot === ArmorSlot.ArmorSlotChest"
-            class="slot-icon"
-            matTooltip="If you enable the lock on the settings on the right they will be forced to exist on a {{
-                slotName
-            }}."
-            src="data:image/svg+xml,%3csvg xmlns='http://www.w3.org/2000/svg' viewBox='0 0 51 51'%3e%3cpath d='M42.49 13.55c-1.06-1.51-4.05-5.05-9.52-6.49a.635.635 0 0 0-.78.5c-.35 2.04-1.78 8.08-6.69 8.08s-6.34-6.04-6.69-8.08a.635.635 0 0 0-.78-.5c-5.47 1.44-8.46 4.98-9.52 6.49-.24.34-.09.8.3.94 2.01.7 7.34 2.94 7.34 7.01 0 4.24-4.47 6.89-5.87 7.61-.25.13-.38.4-.33.67 1.44 7.62 7.55 13.09 8.67 14.04.11.1.25.15.4.15h12.94c.15 0 .29-.05.4-.15 1.12-.95 7.23-6.42 8.67-14.04a.624.624 0 0 0-.33-.67c-1.4-.72-5.87-3.37-5.87-7.61 0-4.08 5.33-6.32 7.34-7.01.41-.14.56-.61.32-.94z'/%3e%3c/svg%3e" />
-        <img
-            #tooltip="matTooltip"
-            *ngIf="slot === ArmorSlot.ArmorSlotLegs"
-            class="slot-icon"
-            matTooltip="If you enable the lock on the settings on the right they will be forced to exist on a {{
-                slotName
-            }}."
-            src="data:image/svg+xml,%3csvg xmlns='http://www.w3.org/2000/svg' viewBox='0 0 51 51'%3e%3cpath d='M13 7.6h13.96c1.73 0 2.99 1.64 2.54 3.32l-5.44 20.46c-.07.28.03.57.28.72.99.62 4.64 2.57 8.15 5.78.12.11 2.92-.03 3.09-.01 2.31.2 3.97-.08 5.05 4.7.09.42-.21.82-.64.82H11.82c-.34 0-.63-.26-.66-.61-.15-1.82-.4-7.23 1.74-9.32a.62.62 0 0 0 .2-.6c-.39-1.74-2.09-9.83-2.74-22.48-.07-1.5 1.12-2.78 2.64-2.78z'/%3e%3c/svg%3e" />
-        <img
-            #tooltip="matTooltip"
-            *ngIf="slot === ArmorSlot.ArmorSlotClass"
-            class="slot-icon"
-            matTooltip="If you enable the lock on the settings on the right they will be forced to exist on a {{
-                slotName
-            }}."
-            src="data:image/svg+xml,%3csvg xmlns='http://www.w3.org/2000/svg' viewBox='0 0 51 51'%3e%3cpath d='M43.12 7.12c-4.13 2.33-17.62 1.9-17.62 1.9s-13.49.43-17.62-1.9c-.37-.21-.85-.03-.94.39-.36 1.49-.87 4.42.09 5.86.09.13.22.21.38.25 1.23.3 7.36 1.65 18.09 1.65s16.86-1.35 18.09-1.65c.15-.04.29-.12.38-.25.96-1.44.45-4.37.1-5.86-.1-.42-.58-.6-.95-.39zM9.27 28.34s0 2.34 2.27 2.34 2.27-2.34 2.27-2.34V15.73c-1.93-.22-3.45-.45-4.55-.65v13.26zM16.3 34.8s0 2.34 2.27 2.34 2.27-2.34 2.27-2.34V16.24c-1.66-.06-3.18-.16-4.55-.27V34.8zM37.18 28.34s0 2.34 2.27 2.34 2.27-2.34 2.27-2.34V15.08c-1.09.2-2.61.44-4.55.65v12.61zM30.15 34.8s0 2.34 2.27 2.34 2.27-2.34 2.27-2.34V15.97c-1.36.11-2.88.21-4.55.27V34.8zM23.23 16.31v25.31s0 2.34 2.27 2.34 2.27-2.34 2.27-2.34V16.31c-.74.01-1.49.02-2.27.02-.78.01-1.54 0-2.27-.02z'/%3e%3c/svg%3e" />
-    </span>
+    <mat-menu #dropdownArmorModslot="matMenu" class="modslot-select-scroll-menu">
+      <ng-container *ngFor="let perk of availableArmorPerks">
+        <button
+          mat-menu-item
+          (click)="setArmorPerk(perk)"
+          [class.selected-menu]="perk === armorPerk">
+          <app-armor-perk-icon [perk]="perk" class="menuArmorIcon"></app-armor-perk-icon>
+          <span class="menuArmorText">{{ ArmorPerkOrSlotNames[perk] }}</span>
+        </button>
+      </ng-container>
+    </mat-menu>
+  </div>
+
+  <span class="slot-icon-container">
+    <!-- Source of the icons: DIM. Thanks! -->
+    <img
+      #tooltip="matTooltip"
+      *ngIf="slot === ArmorSlot.ArmorSlotHelmet"
+      class="slot-icon"
+      matTooltip="If you enable the lock on the settings on the right they will be forced to exist on a {{
+        slotName
+      }}."
+      src="data:image/svg+xml,%3csvg xmlns='http://www.w3.org/2000/svg' viewBox='0 0 51 51'%3e%3cpath d='M24.77 7.03c-8.15.38-14.42 7.41-14.42 15.57v16.06c0 .23.13.44.34.53l10.33 4.68c.78.35 1.66-.22 1.66-1.07V31.9c0-.39-.19-.75-.52-.97l-5.39-3.64c-.87-.52-1.43-1.5-1.34-2.61.13-1.46 1.46-2.52 2.93-2.52h4.36c.65 0 1.17.53 1.17 1.17v6.71s0 .61 1.61.61 1.61-.61 1.61-.61v-6.71c0-.65.52-1.17 1.17-1.17h4.36c1.47 0 2.8 1.06 2.93 2.52.1 1.11-.47 2.09-1.34 2.61l-5.39 3.64c-.32.22-.52.58-.52.97v10.91c0 .85.88 1.42 1.66 1.07l10.33-4.68c.21-.1.34-.3.34-.53v-16.5c.01-8.61-7.18-15.55-15.88-15.14z'/%3e%3c/svg%3e" />
+    <img
+      #tooltip="matTooltip"
+      *ngIf="slot === ArmorSlot.ArmorSlotGauntlet"
+      class="slot-icon"
+      matTooltip="If you enable the lock on the settings on the right they will be forced to exist on a {{
+        slotName
+      }}."
+      src="data:image/svg+xml,%3csvg xmlns='http://www.w3.org/2000/svg' viewBox='0 0 51 51'%3e%3cpath d='M40.1 30.03c.39-.47.59-1.11.42-1.8-.18-.76-.81-1.39-1.58-1.55-.81-.17-1.54.14-2.01.68 0 0-.03.04-.05.07l-.12.15c-.47.61-1.95 2.37-3.29 2.45-1.62.1 2.51-16.14 2.51-16.14h-.01c.04-.15.07-.31.07-.48 0-.98-.79-1.77-1.77-1.77-.81 0-1.49.55-1.69 1.29h-.01s-.01.03-.01.05l-.03.15c-.24 1.21-1.68 8.2-2.81 8.89-1.24.75-1.22-13.23-1.22-13.23 0-.98-.79-1.77-1.77-1.77s-1.77.79-1.77 1.77c0 0-.35 12.85-1.73 12.73-1.37-.12-2.47-10.67-2.47-10.67 0-.98-.79-1.77-1.77-1.77s-1.77.79-1.77 1.77c0 .15.02.28.06.42.27 2.06 1.36 11.12-.06 11.12-1.6 0-3.68-6.35-3.68-6.35a1.62 1.62 0 0 0-3.14.56c0 .09.01.17.03.25l-.03.01s.02.07.07.19c.02.09.05.17.09.25.99 2.71 6.28 17.46 7.26 26.23.03.25.24.44.49.44H30.5a.5.5 0 0 0 .5-.45c.1-1.04.52-3.68 2.09-5.54 1.8-2.14 6.06-6.89 6.86-7.79.02-.02.03-.04.05-.06.07-.06.11-.1.1-.1z'/%3e%3c/svg%3e" />
+    <img
+      #tooltip="matTooltip"
+      *ngIf="slot === ArmorSlot.ArmorSlotChest"
+      class="slot-icon"
+      matTooltip="If you enable the lock on the settings on the right they will be forced to exist on a {{
+        slotName
+      }}."
+      src="data:image/svg+xml,%3csvg xmlns='http://www.w3.org/2000/svg' viewBox='0 0 51 51'%3e%3cpath d='M42.49 13.55c-1.06-1.51-4.05-5.05-9.52-6.49a.635.635 0 0 0-.78.5c-.35 2.04-1.78 8.08-6.69 8.08s-6.34-6.04-6.69-8.08a.635.635 0 0 0-.78-.5c-5.47 1.44-8.46 4.98-9.52 6.49-.24.34-.09.8.3.94 2.01.7 7.34 2.94 7.34 7.01 0 4.24-4.47 6.89-5.87 7.61-.25.13-.38.4-.33.67 1.44 7.62 7.55 13.09 8.67 14.04.11.1.25.15.4.15h12.94c.15 0 .29-.05.4-.15 1.12-.95 7.23-6.42 8.67-14.04a.624.624 0 0 0-.33-.67c-1.4-.72-5.87-3.37-5.87-7.61 0-4.08 5.33-6.32 7.34-7.01.41-.14.56-.61.32-.94z'/%3e%3c/svg%3e" />
+    <img
+      #tooltip="matTooltip"
+      *ngIf="slot === ArmorSlot.ArmorSlotLegs"
+      class="slot-icon"
+      matTooltip="If you enable the lock on the settings on the right they will be forced to exist on a {{
+        slotName
+      }}."
+      src="data:image/svg+xml,%3csvg xmlns='http://www.w3.org/2000/svg' viewBox='0 0 51 51'%3e%3cpath d='M13 7.6h13.96c1.73 0 2.99 1.64 2.54 3.32l-5.44 20.46c-.07.28.03.57.28.72.99.62 4.64 2.57 8.15 5.78.12.11 2.92-.03 3.09-.01 2.31.2 3.97-.08 5.05 4.7.09.42-.21.82-.64.82H11.82c-.34 0-.63-.26-.66-.61-.15-1.82-.4-7.23 1.74-9.32a.62.62 0 0 0 .2-.6c-.39-1.74-2.09-9.83-2.74-22.48-.07-1.5 1.12-2.78 2.64-2.78z'/%3e%3c/svg%3e" />
+    <img
+      #tooltip="matTooltip"
+      *ngIf="slot === ArmorSlot.ArmorSlotClass"
+      class="slot-icon"
+      matTooltip="If you enable the lock on the settings on the right they will be forced to exist on a {{
+        slotName
+      }}."
+      src="data:image/svg+xml,%3csvg xmlns='http://www.w3.org/2000/svg' viewBox='0 0 51 51'%3e%3cpath d='M43.12 7.12c-4.13 2.33-17.62 1.9-17.62 1.9s-13.49.43-17.62-1.9c-.37-.21-.85-.03-.94.39-.36 1.49-.87 4.42.09 5.86.09.13.22.21.38.25 1.23.3 7.36 1.65 18.09 1.65s16.86-1.35 18.09-1.65c.15-.04.29-.12.38-.25.96-1.44.45-4.37.1-5.86-.1-.42-.58-.6-.95-.39zM9.27 28.34s0 2.34 2.27 2.34 2.27-2.34 2.27-2.34V15.73c-1.93-.22-3.45-.45-4.55-.65v13.26zM16.3 34.8s0 2.34 2.27 2.34 2.27-2.34 2.27-2.34V16.24c-1.66-.06-3.18-.16-4.55-.27V34.8zM37.18 28.34s0 2.34 2.27 2.34 2.27-2.34 2.27-2.34V15.08c-1.09.2-2.61.44-4.55.65v12.61zM30.15 34.8s0 2.34 2.27 2.34 2.27-2.34 2.27-2.34V15.97c-1.36.11-2.88.21-4.55.27V34.8zM23.23 16.31v25.31s0 2.34 2.27 2.34 2.27-2.34 2.27-2.34V16.31c-.74.01-1.49.02-2.27.02-.78.01-1.54 0-2.27-.02z'/%3e%3c/svg%3e" />
+  </span>
 </div>